// Package kauri contains the implementation of the Kauri protocol
package kauri

import (
	"context"
	"errors"
	"fmt"
	"time"

	"github.com/relab/gorums"
	"github.com/relab/hotstuff"
	"github.com/relab/hotstuff/blockchain"
	"github.com/relab/hotstuff/core"
	"github.com/relab/hotstuff/eventloop"
	"github.com/relab/hotstuff/internal/proto/hotstuffpb"
	"github.com/relab/hotstuff/internal/proto/kauripb"
	"github.com/relab/hotstuff/internal/tree"
	"github.com/relab/hotstuff/logging"
	"github.com/relab/hotstuff/modules"
	"github.com/relab/hotstuff/netconfig"
	"github.com/relab/hotstuff/sender"
	"github.com/relab/hotstuff/server"
)

const ModuleName = "kauri"

// Kauri structure contains the modules for kauri protocol implementation.
type Kauri struct {
	crypto         modules.CryptoBase
	leaderRotation modules.LeaderRotation
<<<<<<< HEAD

	blockChain    *blockchain.BlockChain
	treeConfig    *core.TreeConfig
	opts          *core.Options
	eventLoop     *eventloop.EventLoop
	configuration *netconfig.Config
	sender        *sender.Sender
	server        *server.Server
	logger        logging.Logger

	nodes       map[hotstuff.ID]*kauripb.Node
	tree        tree.Tree
	initDone    bool
	aggContrib  hotstuff.QuorumSignature
	blockHash   hotstuff.Hash
	currentView hotstuff.View
	senders     []hotstuff.ID
	aggSent     bool
=======
	opts           *modules.Options
	eventLoop      *eventloop.EventLoop
	configuration  *backend.Config
	server         *backend.Server
	logger         logging.Logger

	aggContrib  hotstuff.QuorumSignature
	aggSent     bool
	blockHash   hotstuff.Hash
	currentView hotstuff.View
	initDone    bool
	nodes       map[hotstuff.ID]*kauripb.Node
	senders     []hotstuff.ID
	tree        tree.Tree
>>>>>>> 461e32c9
}

// New initializes the kauri structure
func New(
	crypto modules.CryptoBase,
	leaderRotation modules.LeaderRotation,

	blockChain *blockchain.BlockChain,
	treeConfig *core.TreeConfig,
	opts *core.Options,
	eventLoop *eventloop.EventLoop,
	configuration *netconfig.Config,
	sender *sender.Sender,
	server *server.Server,
	logger logging.Logger,
) *Kauri {
	k := &Kauri{
		crypto:         crypto,
		leaderRotation: leaderRotation,

		blockChain:    blockChain,
		treeConfig:    treeConfig,
		opts:          opts,
		eventLoop:     eventLoop,
		configuration: configuration,
		sender:        sender,
		server:        server,
		logger:        logger,

		nodes: make(map[hotstuff.ID]*kauripb.Node),
	}

<<<<<<< HEAD
=======
// InitModule initializes the Handel module.
func (k *Kauri) InitModule(mods *modules.Core) {
	mods.Get(
		&k.configuration,
		&k.server,
		&k.blockChain,
		&k.crypto,
		&k.eventLoop,
		&k.logger,
		&k.opts,
		&k.leaderRotation,
		&k.synchronizer,
	)

>>>>>>> 461e32c9
	k.opts.SetShouldUseTree()
	k.eventLoop.RegisterHandler(hotstuff.ReplicaConnectedEvent{}, func(_ any) {
		k.postInit()
	}, eventloop.Prioritize())
	k.eventLoop.RegisterHandler(ContributionRecvEvent{}, func(event any) {
		k.OnContributionRecv(event.(ContributionRecvEvent))
	})
<<<<<<< HEAD
	return k
=======
	k.eventLoop.RegisterHandler(WaitTimerExpiredEvent{}, func(event any) {
		k.OnWaitTimerExpired(event.(WaitTimerExpiredEvent))
	})
>>>>>>> 461e32c9
}

func (k *Kauri) postInit() {
	k.logger.Info("Kauri: Initializing")
	kauripb.RegisterKauriServer(k.server.GetGorumsServer(), serviceImpl{k.eventLoop})
	k.initializeConfiguration()
}

func (k *Kauri) initializeConfiguration() {
	kauriCfg := kauripb.ConfigurationFromRaw(k.sender.GorumsConfig(), nil)
	for _, n := range kauriCfg.Nodes() {
		k.nodes[hotstuff.ID(n.ID())] = n
	}
	k.tree = k.opts.Tree()
	k.initDone = true
	k.senders = make([]hotstuff.ID, 0)
}

// Begin starts dissemination of proposal and aggregation of votes.
func (k *Kauri) Begin(pc hotstuff.PartialCert, p hotstuff.ProposeMsg) {
	if !k.initDone {
		k.eventLoop.DelayUntil(sender.ConnectedEvent{}, func() { k.Begin(pc, p) })
		return
	}
	k.reset()
	k.blockHash = pc.BlockHash()
	k.currentView = p.Block.View()
	k.aggContrib = pc.Signature()
	k.SendProposalToChildren(p)
}

func (k *Kauri) reset() {
	k.aggContrib = nil
	k.senders = make([]hotstuff.ID, 0)
	k.aggSent = false
}

func (k *Kauri) WaitToAggregate() {
	view := k.currentView
	time.Sleep(k.tree.WaitTime())
	k.eventLoop.AddEvent(WaitTimerExpiredEvent{currentView: view})
}

// SendProposalToChildren sends the proposal to the children.
func (k *Kauri) SendProposalToChildren(p hotstuff.ProposeMsg) {
	children := k.tree.ReplicaChildren()
	if len(children) != 0 {
		config, err := k.sender.Sub(children)
		if err != nil {
			k.logger.Errorf("Unable to send the proposal to children: %v", err)
			return
		}
		k.logger.Debug("Sending proposal to children ", children)
		config.Propose(p)
		go k.WaitToAggregate()
	} else {
		k.SendContributionToParent()
		k.aggSent = true
	}
}

// OnContributionRecv is invoked upon receiving the vote for aggregation.
func (k *Kauri) OnContributionRecv(event ContributionRecvEvent) {
	if k.currentView != hotstuff.View(event.Contribution.View) {
		return
	}
	contribution := event.Contribution
	k.logger.Debugf("Processing the contribution from %d", contribution.ID)
	currentSignature := hotstuffpb.QuorumSignatureFromProto(contribution.Signature)
	err := k.mergeContribution(currentSignature)
	if err != nil {
		k.logger.Errorf("Failed to merge contribution from %d: %v", contribution.ID, err)
		return
	}
	k.senders = append(k.senders, hotstuff.ID(contribution.ID))
	if isSubSet(k.tree.SubTree(), k.senders) {
		k.SendContributionToParent()
		k.aggSent = true
	}
}

// SendContributionToParent sends contribution to the parent node.
func (k *Kauri) SendContributionToParent() {
	parent, ok := k.tree.Parent()
	if ok {
		node, isPresent := k.nodes[parent]
		if isPresent {
			node.SendContribution(context.Background(), &kauripb.Contribution{
				ID:        uint32(k.opts.ID()),
				Signature: hotstuffpb.QuorumSignatureToProto(k.aggContrib),
				View:      uint64(k.currentView),
			})
		}
	}
}

func (k *Kauri) OnWaitTimerExpired(event WaitTimerExpiredEvent) {
	if k.currentView != event.currentView {
		return
	}
	if !k.aggSent {
		k.SendContributionToParent()
		k.reset()
	}
}

type serviceImpl struct {
	eventLoop *eventloop.EventLoop
}

func (i serviceImpl) SendContribution(_ gorums.ServerCtx, request *kauripb.Contribution) {
	i.eventLoop.AddEvent(ContributionRecvEvent{Contribution: request})
}

// ContributionRecvEvent is raised when a contribution is received.
type ContributionRecvEvent struct {
	Contribution *kauripb.Contribution
}

// canMergeContributions returns nil if the contributions are non-overlapping.
func canMergeContributions(a, b hotstuff.QuorumSignature) error {
	if a == nil || b == nil {
		return errors.New("cannot merge nil contributions")
	}
	canMerge := true
	a.Participants().RangeWhile(func(i hotstuff.ID) bool {
		// cannot merge a and b if both contain a contribution from the same ID.
		canMerge = !b.Participants().Contains(i)
		return canMerge // exit the range-while loop if canMerge is false
	})
	if !canMerge {
		return errors.New("cannot merge overlapping contributions")
	}
	return nil
}

func (k *Kauri) mergeContribution(currentSignature hotstuff.QuorumSignature) error {
	block, ok := k.blockChain.Get(k.blockHash)
	if !ok {
		return fmt.Errorf("failed to fetch block %v", k.blockHash)
	}
	if !k.crypto.Verify(currentSignature, block.ToBytes()) {
		return fmt.Errorf("cannot verify contribution for view %d from participants %v", k.currentView, currentSignature.Participants())
	}
	if k.aggContrib == nil {
		// first contribution
		k.aggContrib = currentSignature
		return nil
	}
	if err := canMergeContributions(currentSignature, k.aggContrib); err != nil {
		return err
	}
	combSignature, err := k.crypto.Combine(currentSignature, k.aggContrib)
	if err != nil {
		return fmt.Errorf("failed to combine signatures: %v", err)
	}
	k.aggContrib = combSignature
	if combSignature.Participants().Len() >= k.configuration.QuorumSize() {
		k.logger.Debug("Aggregated Complete QC and sending the event")
		k.eventLoop.AddEvent(hotstuff.NewViewMsg{
			SyncInfo: hotstuff.NewSyncInfo().WithQC(hotstuff.NewQuorumCert(
				k.aggContrib,
				k.currentView,
				k.blockHash,
			)),
		})
	} // else, wait for more contributions
	return nil
}

// isSubSet returns true if a is a subset of b.
func isSubSet(a, b []hotstuff.ID) bool {
	c := hotstuff.NewIDSet()
	for _, id := range b {
		c.Add(id)
	}
	for _, id := range a {
		if !c.Contains(id) {
			return false
		}
	}
	return true
}

type WaitTimerExpiredEvent struct {
	currentView hotstuff.View
}<|MERGE_RESOLUTION|>--- conflicted
+++ resolved
@@ -26,32 +26,14 @@
 
 // Kauri structure contains the modules for kauri protocol implementation.
 type Kauri struct {
+	blockChain     *blockchain.BlockChain
 	crypto         modules.CryptoBase
 	leaderRotation modules.LeaderRotation
-<<<<<<< HEAD
-
-	blockChain    *blockchain.BlockChain
-	treeConfig    *core.TreeConfig
-	opts          *core.Options
-	eventLoop     *eventloop.EventLoop
-	configuration *netconfig.Config
-	sender        *sender.Sender
-	server        *server.Server
-	logger        logging.Logger
-
-	nodes       map[hotstuff.ID]*kauripb.Node
-	tree        tree.Tree
-	initDone    bool
-	aggContrib  hotstuff.QuorumSignature
-	blockHash   hotstuff.Hash
-	currentView hotstuff.View
-	senders     []hotstuff.ID
-	aggSent     bool
-=======
-	opts           *modules.Options
+	opts           *core.Options
 	eventLoop      *eventloop.EventLoop
-	configuration  *backend.Config
-	server         *backend.Server
+	configuration  *netconfig.Config
+	sender         *sender.Sender
+	server         *server.Server
 	logger         logging.Logger
 
 	aggContrib  hotstuff.QuorumSignature
@@ -62,7 +44,6 @@
 	nodes       map[hotstuff.ID]*kauripb.Node
 	senders     []hotstuff.ID
 	tree        tree.Tree
->>>>>>> 461e32c9
 }
 
 // New initializes the kauri structure
@@ -71,7 +52,6 @@
 	leaderRotation modules.LeaderRotation,
 
 	blockChain *blockchain.BlockChain,
-	treeConfig *core.TreeConfig,
 	opts *core.Options,
 	eventLoop *eventloop.EventLoop,
 	configuration *netconfig.Config,
@@ -80,38 +60,19 @@
 	logger logging.Logger,
 ) *Kauri {
 	k := &Kauri{
+		blockChain:     blockChain,
 		crypto:         crypto,
 		leaderRotation: leaderRotation,
-
-		blockChain:    blockChain,
-		treeConfig:    treeConfig,
-		opts:          opts,
-		eventLoop:     eventLoop,
-		configuration: configuration,
-		sender:        sender,
-		server:        server,
-		logger:        logger,
+		opts:           opts,
+		eventLoop:      eventLoop,
+		configuration:  configuration,
+		sender:         sender,
+		server:         server,
+		logger:         logger,
 
 		nodes: make(map[hotstuff.ID]*kauripb.Node),
 	}
 
-<<<<<<< HEAD
-=======
-// InitModule initializes the Handel module.
-func (k *Kauri) InitModule(mods *modules.Core) {
-	mods.Get(
-		&k.configuration,
-		&k.server,
-		&k.blockChain,
-		&k.crypto,
-		&k.eventLoop,
-		&k.logger,
-		&k.opts,
-		&k.leaderRotation,
-		&k.synchronizer,
-	)
-
->>>>>>> 461e32c9
 	k.opts.SetShouldUseTree()
 	k.eventLoop.RegisterHandler(hotstuff.ReplicaConnectedEvent{}, func(_ any) {
 		k.postInit()
@@ -119,13 +80,10 @@
 	k.eventLoop.RegisterHandler(ContributionRecvEvent{}, func(event any) {
 		k.OnContributionRecv(event.(ContributionRecvEvent))
 	})
-<<<<<<< HEAD
-	return k
-=======
 	k.eventLoop.RegisterHandler(WaitTimerExpiredEvent{}, func(event any) {
 		k.OnWaitTimerExpired(event.(WaitTimerExpiredEvent))
 	})
->>>>>>> 461e32c9
+	return k
 }
 
 func (k *Kauri) postInit() {
