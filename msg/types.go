--- conflicted
+++ resolved
@@ -11,6 +11,7 @@
 	"strings"
 
 	"github.com/relab/hotstuff"
+	"google.golang.org/protobuf/proto"
 )
 
 // IDSet implements a set of replica IDs. It is used to show which replicas participated in some event.
@@ -100,6 +101,22 @@
 	return base64.StdEncoding.EncodeToString(h[:])
 }
 
+func (h Hash) ToBytes() []byte {
+
+	hash := make([]byte, 0)
+	for _, b := range h {
+		hash = append(hash, b)
+	}
+
+	return hash
+}
+
+func ToHash(hash []byte) Hash {
+	var h Hash
+	copy(h[:], hash[:])
+	return h
+}
+
 // Command is a client request to be executed by the consensus protocol.
 //
 // The string type is used because it is immutable and can hold arbitrary bytes of any length.
@@ -128,7 +145,6 @@
 }
 
 // PartialCert is a signed block hash.
-<<<<<<< HEAD
 // type PartialCert struct {
 // 	// shortcut to the signer of the signature
 // 	signer    hotstuff.ID
@@ -165,51 +181,16 @@
 // func (pc PartialCert) ToBytes() []byte {
 // 	return append(pc.blockHash[:], pc.signature.ToBytes()...)
 // }
-=======
-type PartialCert struct {
-	Sig  QuorumSignature
-	Hash Hash
-}
-
-// NewPartialCert returns a new partial certificate.
-func NewPartialCert(signature QuorumSignature, blockHash Hash) *PartialCert {
-	return &PartialCert{Sig: signature, Hash: blockHash}
-}
-
-// Signer returns the ID of the replica that created the certificate.
-func (pc PartialCert) Signer() (signer hotstuff.ID) {
-	pc.Sig.Participants().RangeWhile(func(i hotstuff.ID) bool {
-		signer = i
-		return false
-	})
-	return signer
-}
-
-// Signature returns the signature.
-func (pc PartialCert) Signature() QuorumSignature {
-	return pc.Sig
-}
-
-// BlockHash returns the hash of the block that was signed.
-func (pc PartialCert) BlockHash() Hash {
-	return pc.Hash
-}
-
-// ToBytes returns a byte representation of the partial certificate.
-func (pc PartialCert) ToBytes() []byte {
-	return append(pc.Hash[:], pc.Sig.ToBytes()...)
-}
->>>>>>> f2468dd7
 
 // SyncInfo holds the highest known QC or TC.
 // Generally, if highQC.View > highTC.View, there is no need to include highTC in the SyncInfo.
 // However, if highQC.View < highTC.View, we should still include highQC.
 // This can also hold an AggregateQC for Fast-Hotstuff.
-type SyncInfo struct {
-	QCert    *QuorumCert
-	TCert    *TimeoutCert
-	AggQCert *AggregateQC
-}
+// type SyncInfo struct {
+// 	QCert    *QuorumCert
+// 	TCert    *TimeoutCert
+// 	AggQCert *AggregateQC
+// }
 
 // NewSyncInfo returns a new SyncInfo struct.
 func NewSyncInfo() *SyncInfo {
@@ -217,113 +198,121 @@
 }
 
 // WithQC returns a copy of the SyncInfo struct with the given QC.
-func (si SyncInfo) WithQC(qc QuorumCert) *SyncInfo {
-	si.QCert = new(QuorumCert)
-	*si.QCert = qc
-	return &si
+func (si *SyncInfo) WithQC(qc *QuorumCert) *SyncInfo {
+	//si.QCert = new(QuorumCert)
+	si.QCert = qc
+	return si
 }
 
 // WithTC returns a copy of the SyncInfo struct with the given TC.
-func (si SyncInfo) WithTC(tc TimeoutCert) *SyncInfo {
+func (si *SyncInfo) WithTC(tc *TimeoutCert) *SyncInfo {
 	si.TCert = new(TimeoutCert)
-	*si.TCert = tc
-	return &si
+	si.TCert = tc
+	return si
 }
 
 // WithAggQC returns a copy of the SyncInfo struct with the given AggregateQC.
-func (si SyncInfo) WithAggQC(aggQC AggregateQC) *SyncInfo {
-	si.AggQCert = new(AggregateQC)
-	*si.AggQCert = aggQC
-	return &si
+func (si *SyncInfo) WithAggQC(aggQC *AggQC) *SyncInfo {
+	si.AggQCert = new(AggQC)
+	si.AggQCert = aggQC
+	return si
 }
 
 // QC returns the quorum certificate, if present.
-func (si SyncInfo) QC() (_ QuorumCert, _ bool) {
+func (si *SyncInfo) QC() (_ *QuorumCert, _ bool) {
 	if si.QCert != nil {
-		return *si.QCert, true
-	}
-	return
+		return si.QCert, true
+	}
+	return nil, false
 }
 
 // TC returns the timeout certificate, if present.
-func (si SyncInfo) TC() (_ TimeoutCert, _ bool) {
+func (si *SyncInfo) TC() (_ *TimeoutCert, _ bool) {
 	if si.TCert != nil {
-		return *si.TCert, true
-	}
-	return
+		return si.TCert, true
+	}
+	return nil, false
 }
 
 // AggQC returns the AggregateQC, if present.
-func (si SyncInfo) AggQC() (_ AggregateQC, _ bool) {
+func (si *SyncInfo) AggQC() (_ *AggQC, _ bool) {
 	if si.AggQCert != nil {
-		return *si.AggQCert, true
-	}
-	return
-}
-
-func (si SyncInfo) SString() string {
-	var sb strings.Builder
-	sb.WriteString("{ ")
-	if si.TCert != nil {
-		fmt.Fprintf(&sb, "%s ", si.TCert.TCString())
-	}
-	if si.QCert != nil {
-		fmt.Fprintf(&sb, "%s ", si.QCert.QCString())
-	}
-	if si.AggQCert != nil {
-		fmt.Fprintf(&sb, "%s ", si.AggQCert.AQCString())
-	}
-	sb.WriteRune('}')
-	return sb.String()
-}
+		return si.AggQCert, true
+	}
+	return nil, false
+}
+
+// func (si SyncInfo) SString() string {
+// 	var sb strings.Builder
+// 	sb.WriteString("{ ")
+// 	if si.TCert != nil {
+// 		fmt.Fprintf(&sb, "%s ", si.TCert.TCString())
+// 	}
+// 	if si.QCert != nil {
+// 		fmt.Fprintf(&sb, "%s ", si.QCert.QCString())
+// 	}
+// 	if si.AggQCert != nil {
+// 		fmt.Fprintf(&sb, "%s ", si.AggQCert.AQCString())
+// 	}
+// 	sb.WriteRune('}')
+// 	return sb.String()
+// }
 
 // QuorumCert (QC) is a certificate for a Block created by a quorum of partial certificates.
-type QuorumCert struct {
-	Sig  QuorumSignature
-	View View
-	Hash Hash
-}
+// type QuorumCert struct {
+// 	Sig  QuorumSignature
+// 	View View
+// 	Hash Hash
+// }
 
 // NewQuorumCert creates a new quorum cert from the given values.
-func NewQuorumCert(signature QuorumSignature, view View, hash Hash) *QuorumCert {
+func NewQuorumCert(signature *ThresholdSignature, view View, hash Hash) *QuorumCert {
 	return &QuorumCert{
 		Sig:  signature,
-		View: view,
-		Hash: hash,
+		View: uint64(view),
+		Hash: hash.ToBytes(),
 	}
 }
 
 // ToBytes returns a byte representation of the quorum certificate.
-func (qc QuorumCert) ToBytes() []byte {
-	b := qc.View.ToBytes()
-	b = append(b, qc.Hash[:]...)
-	if qc.Sig != nil {
-		b = append(b, qc.Sig.ToBytes()...)
-	}
-	return b
+func (qc *QuorumCert) ToBytes() []byte {
+	// b := qc.View.ToBytes()
+	// b = append(b, qc.Hash[:]...)
+	// if qc.Sig != nil {
+	// 	b = append(b, qc.Sig.ToBytes()...)
+	// }
+	// return b
+	if qc == nil {
+		return nil
+	}
+	y, err := proto.Marshal(qc)
+	if err != nil {
+		return nil
+	}
+	return y
 }
 
 // Signature returns the threshold signature.
-func (qc QuorumCert) Signature() QuorumSignature {
+func (qc *QuorumCert) Signature() *ThresholdSignature {
 	return qc.Sig
 }
 
 // BlockHash returns the hash of the block that was signed.
-func (qc QuorumCert) BlockHash() Hash {
-	return qc.Hash
+func (qc *QuorumCert) BlockHash() Hash {
+	return ToHash(qc.Hash)
 }
 
 // QCView returns the view in which the QC was created.
-func (qc QuorumCert) QCView() View {
-	return qc.View
+func (qc *QuorumCert) QCView() View {
+	return View(qc.View)
 }
 
 // Equals returns true if the other QC equals this QC.
-func (qc QuorumCert) Equals(other QuorumCert) bool {
+func (qc *QuorumCert) Equals(other *QuorumCert) bool {
 	if qc.View != other.View {
 		return false
 	}
-	if qc.Hash != other.Hash {
+	if !bytes.Equal(qc.Hash, other.Hash) {
 		return false
 	}
 	if qc.Sig == nil || other.Sig == nil {
@@ -332,7 +321,7 @@
 	return bytes.Equal(qc.Sig.ToBytes(), other.Sig.ToBytes())
 }
 
-func (qc QuorumCert) QCString() string {
+func (qc *QuorumCert) QCString() string {
 	var sb strings.Builder
 	if qc.Sig != nil {
 		_ = writeParticipants(&sb, qc.Signature().Participants())
@@ -341,34 +330,34 @@
 }
 
 // TimeoutCert (TC) is a certificate created by a quorum of timeout messages.
-type TimeoutCert struct {
-	Sig  QuorumSignature
-	View View
-}
+// type TimeoutCert struct {
+// 	Sig  QuorumSignature
+// 	View View
+// }
 
 // NewTimeoutCert returns a new timeout certificate.
-func NewTimeoutCert(signature QuorumSignature, view View) *TimeoutCert {
-	return &TimeoutCert{Sig: signature, View: view}
+func NewTimeoutCert(signature *ThresholdSignature, view View) *TimeoutCert {
+	return &TimeoutCert{Sig: signature, View: uint64(view)}
 }
 
 // ToBytes returns a byte representation of the timeout certificate.
-func (tc TimeoutCert) ToBytes() []byte {
+func (tc *TimeoutCert) ToBytes() []byte {
 	var viewBytes [8]byte
 	binary.LittleEndian.PutUint64(viewBytes[:], uint64(tc.View))
 	return append(viewBytes[:], tc.Sig.ToBytes()...)
 }
 
 // Signature returns the threshold signature.
-func (tc TimeoutCert) Signature() QuorumSignature {
+func (tc *TimeoutCert) Signature() QuorumSignature {
 	return tc.Sig
 }
 
 // TCView returns the view in which the timeouts occurred.
-func (tc TimeoutCert) TCView() View {
-	return tc.View
-}
-
-func (tc TimeoutCert) TCString() string {
+func (tc *TimeoutCert) TCView() View {
+	return View(tc.View)
+}
+
+func (tc *TimeoutCert) TCString() string {
 	var sb strings.Builder
 	if tc.Sig != nil {
 		_ = writeParticipants(&sb, tc.Signature().Participants())
@@ -379,43 +368,59 @@
 // AggregateQC is a set of QCs extracted from timeout messages and an aggregate signature of the timeout signatures.
 //
 // This is used by the Fast-HotStuff consensus protocol.
-type AggregateQC struct {
-	QCs  map[hotstuff.ID]QuorumCert
-	Sig  QuorumSignature
-	View View
-}
-
-// NewAggregateQC returns a new AggregateQC from the QC map and the threshold signature.
-func NewAggregateQC(qcs map[hotstuff.ID]QuorumCert, sig QuorumSignature, view View) *AggregateQC {
-	return &AggregateQC{
-		QCs:  qcs,
+// type AggregateQC struct {
+// 	QCs  map[hotstuff.ID]QuorumCert
+// 	Sig  QuorumSignature
+// 	View View
+// }
+
+func NewAggregateQC(qcs map[hotstuff.ID]*QuorumCert, sig *ThresholdSignature, view View) *AggQC {
+	pqcs := make(map[uint32]*QuorumCert)
+	for id, qc := range qcs {
+		pqcs[uint32(id)] = qc
+	}
+	return &AggQC{
+		QCs:  pqcs,
 		Sig:  sig,
-		View: view,
-	}
-}
-
-// QCerts returns the quorum certificates in the AggregateQC.
-func (aggQC AggregateQC) QCerts() map[hotstuff.ID]QuorumCert {
-	return aggQC.QCs
-}
-
-// Signature returns the threshold signature in the AggregateQC.
-func (aggQC AggregateQC) Signature() QuorumSignature {
-	return aggQC.Sig
-}
-
-// AQCView returns the view in which the AggregateQC was created.
-func (aggQC AggregateQC) AQCView() View {
-	return aggQC.View
-}
-
-func (aggQC AggregateQC) AQCString() string {
-	var sb strings.Builder
-	if aggQC.Sig != nil {
-		_ = writeParticipants(&sb, aggQC.Sig.Participants())
-	}
-	return fmt.Sprintf("AggQC{ view: %d, IDs: [ %s] }", aggQC.View, &sb)
-}
+		View: uint64(view),
+	}
+}
+
+// // NewAggregateQC returns a new AggregateQC from the QC map and the threshold signature.
+// func NewAggregateQC(qcs map[hotstuff.ID]QuorumCert, sig QuorumSignature, view View) *AggQC {
+// 	pqcs := make(map[uint32]*QuorumCert)
+// 	for id, qc := range qcs {
+// 		pqcs[uint32(id)] = &qc
+// 	}
+// 	return &AggQC{
+// 		QCs:  pqcs,
+// 		Sig:  sig,
+// 		View: uint64(view),
+// 	}
+// }
+
+// // QCerts returns the quorum certificates in the AggregateQC.
+// func (aggQC *AggQC) QCerts() map[hotstuff.ID]*QuorumCert {
+// 	return aggQC.QCs
+// }
+
+// // Signature returns the threshold signature in the AggregateQC.
+// func (aggQC AggregateQC) Signature() QuorumSignature {
+// 	return aggQC.Sig
+// }
+
+// // AQCView returns the view in which the AggregateQC was created.
+// func (aggQC AggregateQC) AQCView() View {
+// 	return aggQC.View
+// }
+
+// func (aggQC AggregateQC) AQCString() string {
+// 	var sb strings.Builder
+// 	if aggQC.Sig != nil {
+// 		_ = writeParticipants(&sb, aggQC.Sig.Participants())
+// 	}
+// 	return fmt.Sprintf("AggQC{ view: %d, IDs: [ %s] }", aggQC.View, &sb)
+// }
 
 func writeParticipants(wr io.Writer, participants IDSet) (err error) {
 	participants.RangeWhile(func(id hotstuff.ID) bool {
@@ -423,4 +428,66 @@
 		return err == nil
 	})
 	return err
+}
+
+func (sig *ECDSASignature) ToBytes() []byte {
+	var b []byte
+	b = append(b, sig.GetR()...)
+	b = append(b, sig.GetS()...)
+	return b
+}
+
+func (x *ThresholdSignature) Participants() IDSet {
+
+	idSet := NewIDSet()
+	if x == nil {
+		return idSet
+	}
+	switch x.AggSig.(type) {
+	case *ThresholdSignature_ECDSASigs:
+		ecdsaTS := x.AggSig.(*ThresholdSignature_ECDSASigs)
+		for _, sig := range ecdsaTS.ECDSASigs.Sigs {
+			idSet.Add(hotstuff.ID(sig.Signer))
+		}
+	}
+	return idSet
+}
+
+func (x *ThresholdSignature) ToBytes() []byte {
+	if x == nil {
+		return nil
+	}
+	y, err := proto.Marshal(x)
+	if err != nil {
+		return nil
+	}
+	return y
+}
+
+func (sig *Signature) CreateThresholdSignature() *ThresholdSignature {
+	switch sig.Sig.(type) {
+
+	case *Signature_ECDSASig:
+		signatures := make([]*ECDSASignature, 0)
+		signature := &ECDSASignature{
+			Signer: sig.ID,
+			R:      sig.GetECDSASig().GetR(),
+			S:      sig.GetECDSASig().GetS(),
+		}
+		signatures = append(signatures, signature)
+		return &ThresholdSignature{
+			AggSig: &ThresholdSignature_ECDSASigs{
+				ECDSASigs: &ECDSAThresholdSignature{
+					Sigs: signatures,
+				},
+			},
+		}
+	}
+	return nil
+}
+
+func ViewToBytes(v uint64) []byte {
+	var viewBytes [8]byte
+	binary.LittleEndian.PutUint64(viewBytes[:], v)
+	return viewBytes[:]
 }