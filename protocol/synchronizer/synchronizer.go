--- conflicted
+++ resolved
@@ -25,12 +25,8 @@
 
 	auth *cert.Authority
 
-<<<<<<< HEAD
-=======
 	duration       ViewDuration
->>>>>>> d0f8b3e4
 	leaderRotation leaderrotation.LeaderRotation
-	duration       viewduration.ViewDuration
 	timeoutRules   TimeoutRuler
 	voter          *consensus.Voter
 	proposer       *consensus.Proposer
@@ -61,12 +57,8 @@
 
 	// protocol dependencies
 	leaderRotation leaderrotation.LeaderRotation,
-<<<<<<< HEAD
-	viewDuration viewduration.ViewDuration,
+	viewDuration ViewDuration,
 	timeoutRules TimeoutRuler,
-=======
-	viewDuration ViewDuration,
->>>>>>> d0f8b3e4
 	proposer *consensus.Proposer,
 	voter *consensus.Voter,
 	state *protocol.ViewStates,
