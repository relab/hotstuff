// Package kauri contains the implementation of the Kauri protocol
package kauri

import (
	"errors"
	"fmt"
	"slices"
	"time"

	"github.com/relab/hotstuff"
	"github.com/relab/hotstuff/core"
	"github.com/relab/hotstuff/core/eventloop"
	"github.com/relab/hotstuff/core/logging"
	"github.com/relab/hotstuff/internal/proto/hotstuffpb"
	"github.com/relab/hotstuff/internal/tree"
	"github.com/relab/hotstuff/network"
	"github.com/relab/hotstuff/protocol/disagg"
	"github.com/relab/hotstuff/security/blockchain"
	"github.com/relab/hotstuff/security/cert"
)

const ModuleName = "kauri"

// Kauri implements tree-based dissemination and aggregation.
type Kauri struct {
	logger     logging.Logger
	eventLoop  *eventloop.EventLoop
	config     *core.RuntimeConfig
	blockchain *blockchain.Blockchain
	auth       *cert.Authority
	sender     core.KauriSender

	aggContrib  hotstuff.QuorumSignature
	aggSent     bool
	blockHash   hotstuff.Hash
	currentView hotstuff.View
	initDone    bool
	senders     []hotstuff.ID
	tree        *tree.Tree
}

// New initializes the kauri structure
func New(
	logger logging.Logger,
	eventLoop *eventloop.EventLoop,
	config *core.RuntimeConfig,
	blockchain *blockchain.Blockchain,
	auth *cert.Authority,
	sender core.KauriSender,
) *Kauri {
	k := &Kauri{
		blockchain: blockchain,
		auth:       auth,
		config:     config,
		eventLoop:  eventLoop,
		sender:     sender,
		logger:     logger,

		senders: make([]hotstuff.ID, 0),
		tree:    config.Tree(),
	}
	k.eventLoop.RegisterHandler(hotstuff.ReplicaConnectedEvent{}, func(_ any) {
		k.initDone = true // this signals that
	})
	k.eventLoop.RegisterHandler(ContributionRecvEvent{}, func(event any) {
		k.OnContributionRecv(event.(ContributionRecvEvent))
	})
	k.eventLoop.RegisterHandler(WaitTimerExpiredEvent{}, func(event any) {
		k.OnWaitTimerExpired(event.(WaitTimerExpiredEvent))
	})
	return k
}

// Begin starts dissemination of proposal and aggregation of votes.
func (k *Kauri) Begin(p *hotstuff.ProposeMsg, pc hotstuff.PartialCert) error {
	if !k.initDone {
		k.eventLoop.DelayUntil(network.ConnectedEvent{}, func() {
			if err := k.Begin(p, pc); err != nil {
				k.logger.Error(err)
			}
		})
		return nil
	}
	k.reset()
	k.blockHash = pc.BlockHash()
	k.currentView = p.Block.View()
	k.aggContrib = pc.Signature()
	return k.SendProposalToChildren(p)
}

func (k *Kauri) reset() {
	k.aggContrib = nil
	k.senders = make([]hotstuff.ID, 0)
	k.aggSent = false
}

func (k *Kauri) Aggregate(_ hotstuff.View, proposal *hotstuff.ProposeMsg, pc hotstuff.PartialCert) error {
	return k.Begin(proposal, pc)
}

func (k *Kauri) Disseminate(proposal *hotstuff.ProposeMsg, pc hotstuff.PartialCert) error {
	return k.Begin(proposal, pc)
}

func (k *Kauri) WaitToAggregate() {
	view := k.currentView
	time.Sleep(k.tree.WaitTime())
	k.eventLoop.AddEvent(WaitTimerExpiredEvent{currentView: view})
}

// SendProposalToChildren sends the proposal to the children.
func (k *Kauri) SendProposalToChildren(p *hotstuff.ProposeMsg) error {
	children := k.tree.ReplicaChildren()
	if len(children) != 0 {
		childSender, err := k.sender.Sub(children)
		if err != nil {
			return fmt.Errorf("unable to send the proposal to children: %w", err)
		}
		k.logger.Debug("Sending proposal to children ", children)
		childSender.Propose(p)
		go k.WaitToAggregate()
	} else {
		k.sender.SendContributionToParent(k.currentView, k.aggContrib)
		k.aggSent = true
	}
	return nil
}

// OnContributionRecv is invoked upon receiving the vote for aggregation.
func (k *Kauri) OnContributionRecv(event ContributionRecvEvent) {
	if k.currentView != hotstuff.View(event.Contribution.View) {
		return
	}
	contribution := event.Contribution
	k.logger.Debugf("Processing the contribution from %d", contribution.ID)
	currentSignature := hotstuffpb.QuorumSignatureFromProto(contribution.Signature)
	err := k.mergeContribution(currentSignature)
	if err != nil {
		k.logger.Errorf("Failed to merge contribution from %d: %v", contribution.ID, err)
		return
	}
	k.senders = append(k.senders, hotstuff.ID(contribution.ID))
	if isSubSet(k.tree.SubTree(), k.senders) {
		k.sender.SendContributionToParent(k.currentView, k.aggContrib)
		k.aggSent = true
	}
}

func (k *Kauri) OnWaitTimerExpired(event WaitTimerExpiredEvent) {
	if k.currentView != event.currentView {
		return
	}
	if !k.aggSent {
		k.sender.SendContributionToParent(k.currentView, k.aggContrib)
		k.reset()
	}
}

// canMergeContributions returns nil if the contributions are non-overlapping.
func canMergeContributions(a, b hotstuff.QuorumSignature) error {
	if a == nil || b == nil {
		return errors.New("cannot merge nil contributions")
	}
	canMerge := true
	a.Participants().RangeWhile(func(i hotstuff.ID) bool {
		// cannot merge a and b if both contain a contribution from the same ID.
		canMerge = !b.Participants().Contains(i)
		return canMerge // exit the range-while loop if canMerge is false
	})
	if !canMerge {
		return errors.New("cannot merge overlapping contributions")
	}
	return nil
}

func (k *Kauri) mergeContribution(currentSignature hotstuff.QuorumSignature) error {
	block, ok := k.blockchain.Get(k.blockHash)
	if !ok {
		return fmt.Errorf("failed to fetch block %s", k.blockHash.SmallString())
	}
	if err := k.auth.Verify(currentSignature, block.ToBytes()); err != nil {
		return err
	}
	if k.aggContrib == nil {
		// first contribution
		k.aggContrib = currentSignature
		return nil
	}
	if err := canMergeContributions(currentSignature, k.aggContrib); err != nil {
		return err
	}
	combSignature, err := k.auth.Combine(currentSignature, k.aggContrib)
	if err != nil {
		return fmt.Errorf("failed to combine signatures: %v", err)
	}
	k.aggContrib = combSignature
	if combSignature.Participants().Len() >= k.config.QuorumSize() {
		k.logger.Debug("Aggregated Complete QC and sending the event")
		k.eventLoop.AddEvent(hotstuff.NewViewMsg{
			SyncInfo: hotstuff.NewSyncInfo().WithQC(hotstuff.NewQuorumCert(
				k.aggContrib,
				k.currentView,
				k.blockHash,
			)),
		})
	} // else, wait for more contributions
	return nil
}

// isSubSet returns true if all elements in a are contained in b.
func isSubSet(a, b []hotstuff.ID) bool {
	for _, id := range a {
		if !slices.Contains(b, id) {
			return false
		}
	}
	return true
}

type WaitTimerExpiredEvent struct {
	currentView hotstuff.View
}

<<<<<<< HEAD
var _ modules.DisseminatorAggregator = (*Kauri)(nil)
=======
var _ disagg.Disseminator = (*Kauri)(nil)
var _ disagg.Aggregator = (*Kauri)(nil)
>>>>>>> 583d56ae
<|MERGE_RESOLUTION|>--- conflicted
+++ resolved
@@ -221,9 +221,4 @@
 	currentView hotstuff.View
 }
 
-<<<<<<< HEAD
-var _ modules.DisseminatorAggregator = (*Kauri)(nil)
-=======
-var _ disagg.Disseminator = (*Kauri)(nil)
-var _ disagg.Aggregator = (*Kauri)(nil)
->>>>>>> 583d56ae
+var _ disagg.DisseminatorAggregator = (*Kauri)(nil)