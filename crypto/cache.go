package crypto

import (
	"container/list"
	"crypto/sha256"
<<<<<<< HEAD
	"github.com/relab/hotstuff/msg"
=======
	"strings"
>>>>>>> eb133bb1
	"sync"

	"github.com/relab/hotstuff"
	"github.com/relab/hotstuff/modules"
	"golang.org/x/exp/maps"
	"golang.org/x/exp/slices"
)

<<<<<<< HEAD
// key is used to identify a cached signature.
// hash should be a hash of the message hash and signature together,
// and threshold should be true if the entry was created/verified as a valid threshold signature.
// This is to distinguish between valid aggregated signatures and valid threshold signatures.
type key struct {
	hash      msg.Hash
	threshold bool
}

=======
>>>>>>> eb133bb1
type cache struct {
	impl        modules.CryptoBase
	mut         sync.Mutex
	capacity    int
	entries     map[string]*list.Element
	accessOrder list.List
}

// NewCache returns a new Crypto instance that caches the results of the operations of the given CryptoBase.
// implementation.
func NewCache(impl modules.CryptoBase, capacity int) modules.Crypto {
	return New(&cache{
		impl:     impl,
		capacity: capacity,
		entries:  make(map[string]*list.Element, capacity),
	})
}

// InitModule gives the module a reference to the ConsensusCore object.
// It also allows the module to set module options using the OptionsBuilder.
func (cache *cache) InitModule(mods *modules.ConsensusCore, cfg *modules.OptionsBuilder) {
	if mod, ok := cache.impl.(modules.ConsensusModule); ok {
		mod.InitModule(mods, cfg)
	}
}

<<<<<<< HEAD
func (cache *cache) insert(hash msg.Hash, threshold bool) {
=======
func (cache *cache) insert(key string) {
>>>>>>> eb133bb1
	cache.mut.Lock()
	defer cache.mut.Unlock()
	elem, ok := cache.entries[key]
	if ok {
		cache.accessOrder.MoveToFront(elem)
		return
	}
	cache.evict()
	elem = cache.accessOrder.PushFront(key)
	cache.entries[key] = elem
}

<<<<<<< HEAD
func (cache *cache) check(hash msg.Hash, threshold bool) bool {
=======
func (cache *cache) check(key string) bool {
>>>>>>> eb133bb1
	cache.mut.Lock()
	defer cache.mut.Unlock()
	elem, ok := cache.entries[key]
	if !ok {
		return false
	}
	cache.accessOrder.MoveToFront(elem)
	return true
}

func (cache *cache) evict() {
	if len(cache.entries) < cache.capacity {
		return
	}
	key := cache.accessOrder.Remove(cache.accessOrder.Back()).(string)
	delete(cache.entries, key)
}

<<<<<<< HEAD
// Sign signs a hash.
func (cache *cache) Sign(hash msg.Hash) (sig msg.Signature, err error) {
	sig, err = cache.impl.Sign(hash)
=======
// Sign signs a message and adds it to the cache for use during verification.
func (cache *cache) Sign(message []byte) (sig hotstuff.QuorumSignature, err error) {
	sig, err = cache.impl.Sign(message)
>>>>>>> eb133bb1
	if err != nil {
		return nil, err
	}
	var key strings.Builder
	hash := sha256.Sum256(message)
	_, _ = key.Write(hash[:])
	_, _ = key.Write(sig.ToBytes())
	cache.insert(key.String())
	return sig, nil
}

<<<<<<< HEAD
// Verify verifies a signature given a hash.
func (cache *cache) Verify(sig msg.Signature, hash msg.Hash) bool {
	if sig == nil {
		return false
	}
	key := sha256.Sum256(append(hash[:], sig.ToBytes()...))
	if cache.check(key, false) {
		return true
	}
	if cache.impl.Verify(sig, hash) {
		cache.insert(key, false)
		return true
	}
	return false
}

// VerifyThresholdSignature verifies a threshold signature.
func (cache *cache) VerifyAggregateSignature(signature msg.ThresholdSignature, hash msg.Hash) bool {
	if signature == nil {
		return false
	}
	key := sha256.Sum256(append(hash[:], signature.ToBytes()...))
	if cache.check(key, false) {
		return true
	}
	if cache.impl.VerifyAggregateSignature(signature, hash) {
		cache.insert(key, false)
		return true
	}
	return false
}

// CreateThresholdSignature creates a threshold signature from the given partial signatures.
func (cache *cache) CreateThresholdSignature(partialSignatures []msg.Signature, hash msg.Hash) (sig msg.ThresholdSignature, err error) {
	sig, err = cache.impl.CreateThresholdSignature(partialSignatures, hash)
	if err != nil {
		return nil, err
	}
	key := sha256.Sum256(append(hash[:], sig.ToBytes()...))
	cache.insert(key, true)
	return sig, nil
}

// VerifyThresholdSignature verifies a threshold signature.
func (cache *cache) VerifyThresholdSignature(signature msg.ThresholdSignature, hash msg.Hash) bool {
	if signature == nil {
		return false
	}
	key := sha256.Sum256(append(hash[:], signature.ToBytes()...))
	if cache.check(key, true) {
		return true
	}
	if cache.impl.VerifyThresholdSignature(signature, hash) {
		cache.insert(key, true)
=======
// Verify verifies the given quorum signature against the message.
func (cache *cache) Verify(signature hotstuff.QuorumSignature, message []byte) bool {
	var key strings.Builder
	hash := sha256.Sum256(message)
	_, _ = key.Write(hash[:])
	_, _ = key.Write(signature.ToBytes())

	if cache.check(key.String()) {
		return true
	}

	if cache.impl.Verify(signature, message) {
		cache.insert(key.String())
>>>>>>> eb133bb1
		return true
	}

	return false
}

<<<<<<< HEAD
// CreateThresholdSignatureForMessageSet creates a threshold signature where each partial signature has signed a
// different message hash.
func (cache *cache) CreateThresholdSignatureForMessageSet(partialSignatures []msg.Signature, hashes map[hotstuff.ID]msg.Hash) (msg.ThresholdSignature, error) {
	signature, err := cache.impl.CreateThresholdSignatureForMessageSet(partialSignatures, hashes)
	if err != nil {
		return nil, err
	}
	var key msg.Hash
	hash := sha256.New()
	for _, h := range hashes {
		hash.Write(h[:])
=======
// BatchVerify verifies the given quorum signature against the batch of messages.
func (cache *cache) BatchVerify(signature hotstuff.QuorumSignature, batch map[hotstuff.ID][]byte) bool {
	// sort the list of ids from the batch map
	ids := maps.Keys(batch)
	slices.Sort(ids)
	var hash hotstuff.Hash
	hasher := sha256.New()
	// then hash the messages in sorted order
	for _, id := range ids {
		_, _ = hasher.Write(batch[id])
>>>>>>> eb133bb1
	}
	hasher.Sum(hash[:])

<<<<<<< HEAD
// VerifyThresholdSignatureForMessageSet verifies a threshold signature against a set of message hashes.
func (cache *cache) VerifyThresholdSignatureForMessageSet(signature msg.ThresholdSignature, hashes map[hotstuff.ID]msg.Hash) bool {
	if signature == nil {
		return false
	}
	var key msg.Hash
	hash := sha256.New()
	for _, h := range hashes {
		hash.Write(h[:])
	}
	hash.Write(signature.ToBytes())
	hash.Sum(key[:0])
	if cache.check(key, true) {
=======
	var key strings.Builder
	_, _ = key.Write(hash[:])
	_, _ = key.Write(signature.ToBytes())

	if cache.check(key.String()) {
>>>>>>> eb133bb1
		return true
	}

	if cache.impl.BatchVerify(signature, batch) {
		cache.insert(key.String())
		return true
	}

	return false
}

<<<<<<< HEAD
// Combine combines multiple signatures into a single threshold signature.
// Arguments can be singular signatures or threshold signatures.
//
// As opposed to the CreateThresholdSignature methods,
// this method does not check whether the resulting
// signature meets the quorum size.
func (cache *cache) Combine(signatures ...interface{}) msg.ThresholdSignature {
=======
// Combine combines multiple signatures together into a single signature.
func (cache *cache) Combine(signatures ...hotstuff.QuorumSignature) (hotstuff.QuorumSignature, error) {
>>>>>>> eb133bb1
	// we don't cache the result of this operation, because it is not guaranteed to be valid.
	return cache.impl.Combine(signatures...)
}<|MERGE_RESOLUTION|>--- conflicted
+++ resolved
@@ -3,31 +3,16 @@
 import (
 	"container/list"
 	"crypto/sha256"
-<<<<<<< HEAD
-	"github.com/relab/hotstuff/msg"
-=======
 	"strings"
->>>>>>> eb133bb1
 	"sync"
 
 	"github.com/relab/hotstuff"
 	"github.com/relab/hotstuff/modules"
+	"github.com/relab/hotstuff/msg"
 	"golang.org/x/exp/maps"
 	"golang.org/x/exp/slices"
 )
 
-<<<<<<< HEAD
-// key is used to identify a cached signature.
-// hash should be a hash of the message hash and signature together,
-// and threshold should be true if the entry was created/verified as a valid threshold signature.
-// This is to distinguish between valid aggregated signatures and valid threshold signatures.
-type key struct {
-	hash      msg.Hash
-	threshold bool
-}
-
-=======
->>>>>>> eb133bb1
 type cache struct {
 	impl        modules.CryptoBase
 	mut         sync.Mutex
@@ -54,11 +39,7 @@
 	}
 }
 
-<<<<<<< HEAD
-func (cache *cache) insert(hash msg.Hash, threshold bool) {
-=======
 func (cache *cache) insert(key string) {
->>>>>>> eb133bb1
 	cache.mut.Lock()
 	defer cache.mut.Unlock()
 	elem, ok := cache.entries[key]
@@ -71,11 +52,7 @@
 	cache.entries[key] = elem
 }
 
-<<<<<<< HEAD
-func (cache *cache) check(hash msg.Hash, threshold bool) bool {
-=======
 func (cache *cache) check(key string) bool {
->>>>>>> eb133bb1
 	cache.mut.Lock()
 	defer cache.mut.Unlock()
 	elem, ok := cache.entries[key]
@@ -94,15 +71,9 @@
 	delete(cache.entries, key)
 }
 
-<<<<<<< HEAD
-// Sign signs a hash.
-func (cache *cache) Sign(hash msg.Hash) (sig msg.Signature, err error) {
-	sig, err = cache.impl.Sign(hash)
-=======
 // Sign signs a message and adds it to the cache for use during verification.
-func (cache *cache) Sign(message []byte) (sig hotstuff.QuorumSignature, err error) {
+func (cache *cache) Sign(message []byte) (sig msg.QuorumSignature, err error) {
 	sig, err = cache.impl.Sign(message)
->>>>>>> eb133bb1
 	if err != nil {
 		return nil, err
 	}
@@ -114,64 +85,8 @@
 	return sig, nil
 }
 
-<<<<<<< HEAD
-// Verify verifies a signature given a hash.
-func (cache *cache) Verify(sig msg.Signature, hash msg.Hash) bool {
-	if sig == nil {
-		return false
-	}
-	key := sha256.Sum256(append(hash[:], sig.ToBytes()...))
-	if cache.check(key, false) {
-		return true
-	}
-	if cache.impl.Verify(sig, hash) {
-		cache.insert(key, false)
-		return true
-	}
-	return false
-}
-
-// VerifyThresholdSignature verifies a threshold signature.
-func (cache *cache) VerifyAggregateSignature(signature msg.ThresholdSignature, hash msg.Hash) bool {
-	if signature == nil {
-		return false
-	}
-	key := sha256.Sum256(append(hash[:], signature.ToBytes()...))
-	if cache.check(key, false) {
-		return true
-	}
-	if cache.impl.VerifyAggregateSignature(signature, hash) {
-		cache.insert(key, false)
-		return true
-	}
-	return false
-}
-
-// CreateThresholdSignature creates a threshold signature from the given partial signatures.
-func (cache *cache) CreateThresholdSignature(partialSignatures []msg.Signature, hash msg.Hash) (sig msg.ThresholdSignature, err error) {
-	sig, err = cache.impl.CreateThresholdSignature(partialSignatures, hash)
-	if err != nil {
-		return nil, err
-	}
-	key := sha256.Sum256(append(hash[:], sig.ToBytes()...))
-	cache.insert(key, true)
-	return sig, nil
-}
-
-// VerifyThresholdSignature verifies a threshold signature.
-func (cache *cache) VerifyThresholdSignature(signature msg.ThresholdSignature, hash msg.Hash) bool {
-	if signature == nil {
-		return false
-	}
-	key := sha256.Sum256(append(hash[:], signature.ToBytes()...))
-	if cache.check(key, true) {
-		return true
-	}
-	if cache.impl.VerifyThresholdSignature(signature, hash) {
-		cache.insert(key, true)
-=======
 // Verify verifies the given quorum signature against the message.
-func (cache *cache) Verify(signature hotstuff.QuorumSignature, message []byte) bool {
+func (cache *cache) Verify(signature msg.QuorumSignature, message []byte) bool {
 	var key strings.Builder
 	hash := sha256.Sum256(message)
 	_, _ = key.Write(hash[:])
@@ -183,61 +98,30 @@
 
 	if cache.impl.Verify(signature, message) {
 		cache.insert(key.String())
->>>>>>> eb133bb1
 		return true
 	}
 
 	return false
 }
 
-<<<<<<< HEAD
-// CreateThresholdSignatureForMessageSet creates a threshold signature where each partial signature has signed a
-// different message hash.
-func (cache *cache) CreateThresholdSignatureForMessageSet(partialSignatures []msg.Signature, hashes map[hotstuff.ID]msg.Hash) (msg.ThresholdSignature, error) {
-	signature, err := cache.impl.CreateThresholdSignatureForMessageSet(partialSignatures, hashes)
-	if err != nil {
-		return nil, err
-	}
-	var key msg.Hash
-	hash := sha256.New()
-	for _, h := range hashes {
-		hash.Write(h[:])
-=======
 // BatchVerify verifies the given quorum signature against the batch of messages.
-func (cache *cache) BatchVerify(signature hotstuff.QuorumSignature, batch map[hotstuff.ID][]byte) bool {
+func (cache *cache) BatchVerify(signature msg.QuorumSignature, batch map[hotstuff.ID][]byte) bool {
 	// sort the list of ids from the batch map
 	ids := maps.Keys(batch)
 	slices.Sort(ids)
-	var hash hotstuff.Hash
+	var hash msg.Hash
 	hasher := sha256.New()
 	// then hash the messages in sorted order
 	for _, id := range ids {
 		_, _ = hasher.Write(batch[id])
->>>>>>> eb133bb1
 	}
 	hasher.Sum(hash[:])
 
-<<<<<<< HEAD
-// VerifyThresholdSignatureForMessageSet verifies a threshold signature against a set of message hashes.
-func (cache *cache) VerifyThresholdSignatureForMessageSet(signature msg.ThresholdSignature, hashes map[hotstuff.ID]msg.Hash) bool {
-	if signature == nil {
-		return false
-	}
-	var key msg.Hash
-	hash := sha256.New()
-	for _, h := range hashes {
-		hash.Write(h[:])
-	}
-	hash.Write(signature.ToBytes())
-	hash.Sum(key[:0])
-	if cache.check(key, true) {
-=======
 	var key strings.Builder
 	_, _ = key.Write(hash[:])
 	_, _ = key.Write(signature.ToBytes())
 
 	if cache.check(key.String()) {
->>>>>>> eb133bb1
 		return true
 	}
 
@@ -249,18 +133,8 @@
 	return false
 }
 
-<<<<<<< HEAD
-// Combine combines multiple signatures into a single threshold signature.
-// Arguments can be singular signatures or threshold signatures.
-//
-// As opposed to the CreateThresholdSignature methods,
-// this method does not check whether the resulting
-// signature meets the quorum size.
-func (cache *cache) Combine(signatures ...interface{}) msg.ThresholdSignature {
-=======
 // Combine combines multiple signatures together into a single signature.
-func (cache *cache) Combine(signatures ...hotstuff.QuorumSignature) (hotstuff.QuorumSignature, error) {
->>>>>>> eb133bb1
+func (cache *cache) Combine(signatures ...msg.QuorumSignature) (msg.QuorumSignature, error) {
 	// we don't cache the result of this operation, because it is not guaranteed to be valid.
 	return cache.impl.Combine(signatures...)
 }