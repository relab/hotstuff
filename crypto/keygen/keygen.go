// Package keygen provides helper methods for generating, serializing,
// and deserializing public keys, private keys and certificates.
package keygen

import (
	"crypto/ecdsa"
	"crypto/elliptic"
	"crypto/rand"
	"crypto/x509"
	"crypto/x509/pkix"
	"encoding/pem"
	"fmt"
	"github.com/relab/hotstuff/msg"
	"math/big"
	"net"
	"os"
	"time"

	"github.com/relab/hotstuff"
	"github.com/relab/hotstuff/crypto/bls12"
	ecdsacrypto "github.com/relab/hotstuff/crypto/ecdsa"
)

// GenerateECDSAPrivateKey returns a new ECDSA private key.
func GenerateECDSAPrivateKey() (pk *ecdsa.PrivateKey, err error) {
	pk, err = ecdsa.GenerateKey(elliptic.P256(), rand.Reader)
	if err != nil {
		return nil, err
	}
	return pk, nil
}

// GenerateRootCert generates a self-signed TLS certificate to act as a CA.
func GenerateRootCert(privateKey *ecdsa.PrivateKey) (cert *x509.Certificate, err error) {
	sn, err := rand.Int(rand.Reader, new(big.Int).Lsh(big.NewInt(1), 128))
	if err != nil {
		return nil, err
	}

	caTmpl := &x509.Certificate{
		SerialNumber:          sn,
		NotBefore:             time.Now(),
		NotAfter:              time.Now().AddDate(10, 0, 0),
		KeyUsage:              x509.KeyUsageCertSign,
		IsCA:                  true,
		BasicConstraintsValid: true,
	}

	caBytes, err := x509.CreateCertificate(rand.Reader, caTmpl, caTmpl, &privateKey.PublicKey, privateKey)
	if err != nil {
		return nil, err
	}

	return x509.ParseCertificate(caBytes)
}

// GenerateTLSCert generates a TLS certificate for the server that is valid for the given hosts.
func GenerateTLSCert(id hotstuff.ID, hosts []string, parent *x509.Certificate, signeeKey *ecdsa.PublicKey, signerKey *ecdsa.PrivateKey) (cert *x509.Certificate, err error) {
	sn, err := rand.Int(rand.Reader, new(big.Int).Lsh(big.NewInt(1), 128))
	if err != nil {
		return nil, err
	}

	caTmpl := &x509.Certificate{
		SerialNumber: sn,
		Subject: pkix.Name{
			CommonName: fmt.Sprintf("%d", id),
		},
		NotBefore:             time.Now(),
		NotAfter:              time.Now().AddDate(10, 0, 0),
		KeyUsage:              x509.KeyUsageDigitalSignature | x509.KeyUsageKeyEncipherment,
		BasicConstraintsValid: true,
	}

	for _, h := range hosts {
		if ip := net.ParseIP(h); ip != nil {
			caTmpl.IPAddresses = append(caTmpl.IPAddresses, ip)
		} else {
			caTmpl.DNSNames = append(caTmpl.DNSNames, h)
		}
	}

	caBytes, err := x509.CreateCertificate(rand.Reader, caTmpl, parent, signeeKey, signerKey)
	if err != nil {
		return nil, err
	}

	return x509.ParseCertificate(caBytes)
}

// PrivateKeyToPEM encodes the private key in PEM format.
<<<<<<< HEAD
func PrivateKeyToPEM(key msg.PrivateKey) ([]byte, error) {
=======
func PrivateKeyToPEM(key hotstuff.PrivateKey) ([]byte, error) {
>>>>>>> eb133bb1
	var (
		marshalled []byte
		keyType    string
		err        error
	)
	switch k := key.(type) {
	case *ecdsa.PrivateKey:
		marshalled, err = x509.MarshalECPrivateKey(k)
		if err != nil {
			return nil, err
		}
		keyType = ecdsacrypto.PrivateKeyFileType
	case *bls12.PrivateKey:
		marshalled = k.ToBytes()
		keyType = bls12.PrivateKeyFileType
	}
	b := &pem.Block{
		Type:  keyType,
		Bytes: marshalled,
	}
	return pem.EncodeToMemory(b), nil
}

// WritePrivateKeyFile writes a private key to the specified file.
<<<<<<< HEAD
func WritePrivateKeyFile(key msg.PrivateKey, filePath string) (err error) {
=======
func WritePrivateKeyFile(key hotstuff.PrivateKey, filePath string) (err error) {
>>>>>>> eb133bb1
	f, err := os.OpenFile(filePath, os.O_WRONLY|os.O_CREATE|os.O_TRUNC, 0600)
	if err != nil {
		return
	}
	defer func() {
		if cerr := f.Close(); err == nil {
			err = cerr
		}
	}()

	b, err := PrivateKeyToPEM(key)
	if err != nil {
		return
	}

	_, err = f.Write(b)
	return
}

// PublicKeyToPEM encodes the public key in PEM format.
<<<<<<< HEAD
func PublicKeyToPEM(key msg.PublicKey) ([]byte, error) {
=======
func PublicKeyToPEM(key hotstuff.PublicKey) ([]byte, error) {
>>>>>>> eb133bb1
	var (
		marshalled []byte
		keyType    string
		err        error
	)
	switch k := key.(type) {
	case *ecdsa.PublicKey:
		marshalled, err = x509.MarshalPKIXPublicKey(k)
		if err != nil {
			return nil, err
		}
		keyType = ecdsacrypto.PublicKeyFileType
	case *bls12.PublicKey:
		marshalled = k.ToBytes()
		keyType = bls12.PublicKeyFileType
	}

	b := &pem.Block{
		Type:  keyType,
		Bytes: marshalled,
	}

	return pem.EncodeToMemory(b), nil
}

// WritePublicKeyFile writes a public key to the specified file.
<<<<<<< HEAD
func WritePublicKeyFile(key msg.PublicKey, filePath string) (err error) {
=======
func WritePublicKeyFile(key hotstuff.PublicKey, filePath string) (err error) {
>>>>>>> eb133bb1
	f, err := os.OpenFile(filePath, os.O_WRONLY|os.O_CREATE|os.O_TRUNC, 0644)
	if err != nil {
		return
	}

	defer func() {
		if cerr := f.Close(); err == nil {
			err = cerr
		}
	}()

	b, err := PublicKeyToPEM(key)
	if err != nil {
		return err
	}

	_, err = f.Write(b)
	return err
}

// WriteCertFile writes an x509 certificate to a file.
func WriteCertFile(cert *x509.Certificate, file string) (err error) {
	f, err := os.OpenFile(file, os.O_WRONLY|os.O_CREATE|os.O_TRUNC, 0644)
	if err != nil {
		return
	}

	defer func() {
		if cerr := f.Close(); err == nil {
			err = cerr
		}
	}()

	b := &pem.Block{
		Type:  "CERTIFICATE",
		Bytes: cert.Raw,
	}

	return pem.Encode(f, b)
}

// ParsePrivateKey parses a PEM encoded private key.
<<<<<<< HEAD
func ParsePrivateKey(buf []byte) (key msg.PrivateKey, err error) {
=======
func ParsePrivateKey(buf []byte) (key hotstuff.PrivateKey, err error) {
>>>>>>> eb133bb1
	b, _ := pem.Decode(buf)
	switch b.Type {
	case ecdsacrypto.PrivateKeyFileType:
		key, err = x509.ParseECPrivateKey(b.Bytes)
	case bls12.PrivateKeyFileType:
		k := &bls12.PrivateKey{}
		k.FromBytes(b.Bytes)
		key = k
	default:
		return nil, fmt.Errorf("file type did not match any known types")
	}
	if err != nil {
		return nil, fmt.Errorf("failed to parse key: %w", err)
	}
	return
}

// ReadPrivateKeyFile reads a private key from the specified file.
<<<<<<< HEAD
func ReadPrivateKeyFile(keyFile string) (key msg.PrivateKey, err error) {
=======
func ReadPrivateKeyFile(keyFile string) (key hotstuff.PrivateKey, err error) {
>>>>>>> eb133bb1
	b, err := os.ReadFile(keyFile)
	if err != nil {
		return nil, err
	}
	return ParsePrivateKey(b)
}

// ParsePublicKey parses a PEM encoded public key
<<<<<<< HEAD
func ParsePublicKey(buf []byte) (key msg.PublicKey, err error) {
=======
func ParsePublicKey(buf []byte) (key hotstuff.PublicKey, err error) {
>>>>>>> eb133bb1
	b, _ := pem.Decode(buf)
	if b == nil {
		return nil, fmt.Errorf("failed to decode PEM block")
	}
	switch b.Type {
	case ecdsacrypto.PublicKeyFileType:
		key, err = x509.ParsePKIXPublicKey(b.Bytes)
	case bls12.PublicKeyFileType:
		k := &bls12.PublicKey{}
		err = k.FromBytes(b.Bytes)
		if err != nil {
			return nil, err
		}
		key = k
	default:
		return nil, fmt.Errorf("file type did not match any known types")
	}
	if err != nil {
		return nil, fmt.Errorf("failed to parse key: %w", err)
	}
	return
}

// ReadPublicKeyFile reads a public key from the specified file.
<<<<<<< HEAD
func ReadPublicKeyFile(keyFile string) (key msg.PublicKey, err error) {
=======
func ReadPublicKeyFile(keyFile string) (key hotstuff.PublicKey, err error) {
>>>>>>> eb133bb1
	b, err := os.ReadFile(keyFile)
	if err != nil {
		return nil, err
	}
	return ParsePublicKey(b)
}

// ReadCertFile read an x509 certificate from a file.
func ReadCertFile(certFile string) (cert *x509.Certificate, err error) {
	d, err := os.ReadFile(certFile)
	if err != nil {
		return nil, err
	}

	b, _ := pem.Decode(d)
	if b == nil {
		return nil, fmt.Errorf("failed to decode key")
	}

	if b.Type != "CERTIFICATE" {
		return nil, fmt.Errorf("file type did not match")
	}

	cert, err = x509.ParseCertificate(b.Bytes)
	if err != nil {
		return nil, err
	}

	return cert, nil
}

// KeyChain contains the keys and certificates needed by a replica, in PEM format.
type KeyChain struct {
	PrivateKey     []byte
	PublicKey      []byte
	Certificate    []byte
	CertificateKey []byte
}

// GenerateKeyChain generates keys and certificates for a replica.
func GenerateKeyChain(id hotstuff.ID, validFor []string, crypto string, ca *x509.Certificate, caKey *ecdsa.PrivateKey) (KeyChain, error) {
	ecdsaKey, err := GenerateECDSAPrivateKey()
	if err != nil {
		return KeyChain{}, err
	}
	certKeyPEM, err := PrivateKeyToPEM(ecdsaKey)
	if err != nil {
		return KeyChain{}, err
	}

	cert, err := GenerateTLSCert(id, validFor, ca, &ecdsaKey.PublicKey, caKey)
	if err != nil {
		return KeyChain{}, err
	}

	certPEM := CertToPEM(cert)

<<<<<<< HEAD
	var privateKey msg.PrivateKey
=======
	var privateKey hotstuff.PrivateKey
>>>>>>> eb133bb1
	switch crypto {
	case "ecdsa":
		privateKey = ecdsaKey
	case "bls12":
		privateKey, err = bls12.GeneratePrivateKey()
		if err != nil {
			return KeyChain{}, fmt.Errorf("failed to generate bls12-381 private key: %w", err)
		}
	default:
		return KeyChain{}, fmt.Errorf("unknown crypto implementation: %s", crypto)
	}

	privateKeyPEM, err := PrivateKeyToPEM(privateKey)
	if err != nil {
		return KeyChain{}, err
	}

	publicKeyPEM, err := PublicKeyToPEM(privateKey.Public())
	if err != nil {
		return KeyChain{}, err
	}

	return KeyChain{
		PrivateKey:     privateKeyPEM,
		PublicKey:      publicKeyPEM,
		Certificate:    certPEM,
		CertificateKey: certKeyPEM,
	}, nil
}

// GenerateCA returns a certificate authority for generating new certificates.
func GenerateCA() (pk *ecdsa.PrivateKey, ca *x509.Certificate, err error) {
	pk, err = GenerateECDSAPrivateKey()
	if err != nil {
		return nil, nil, fmt.Errorf("failed to generate signing key: %w", err)
	}
	ca, err = GenerateRootCert(pk)
	if err != nil {
		return nil, nil, fmt.Errorf("failed to generate root certificate: %w", err)
	}
	return pk, ca, nil
}

// CertToPEM encodes an x509 certificate in PEM format.
func CertToPEM(cert *x509.Certificate) []byte {
	return pem.EncodeToMemory(&pem.Block{
		Type:  "CERTIFICATE",
		Bytes: cert.Raw,
	})
}<|MERGE_RESOLUTION|>--- conflicted
+++ resolved
@@ -10,11 +10,12 @@
 	"crypto/x509/pkix"
 	"encoding/pem"
 	"fmt"
-	"github.com/relab/hotstuff/msg"
 	"math/big"
 	"net"
 	"os"
 	"time"
+
+	"github.com/relab/hotstuff/msg"
 
 	"github.com/relab/hotstuff"
 	"github.com/relab/hotstuff/crypto/bls12"
@@ -89,11 +90,7 @@
 }
 
 // PrivateKeyToPEM encodes the private key in PEM format.
-<<<<<<< HEAD
 func PrivateKeyToPEM(key msg.PrivateKey) ([]byte, error) {
-=======
-func PrivateKeyToPEM(key hotstuff.PrivateKey) ([]byte, error) {
->>>>>>> eb133bb1
 	var (
 		marshalled []byte
 		keyType    string
@@ -118,11 +115,7 @@
 }
 
 // WritePrivateKeyFile writes a private key to the specified file.
-<<<<<<< HEAD
 func WritePrivateKeyFile(key msg.PrivateKey, filePath string) (err error) {
-=======
-func WritePrivateKeyFile(key hotstuff.PrivateKey, filePath string) (err error) {
->>>>>>> eb133bb1
 	f, err := os.OpenFile(filePath, os.O_WRONLY|os.O_CREATE|os.O_TRUNC, 0600)
 	if err != nil {
 		return
@@ -143,11 +136,7 @@
 }
 
 // PublicKeyToPEM encodes the public key in PEM format.
-<<<<<<< HEAD
 func PublicKeyToPEM(key msg.PublicKey) ([]byte, error) {
-=======
-func PublicKeyToPEM(key hotstuff.PublicKey) ([]byte, error) {
->>>>>>> eb133bb1
 	var (
 		marshalled []byte
 		keyType    string
@@ -174,11 +163,7 @@
 }
 
 // WritePublicKeyFile writes a public key to the specified file.
-<<<<<<< HEAD
 func WritePublicKeyFile(key msg.PublicKey, filePath string) (err error) {
-=======
-func WritePublicKeyFile(key hotstuff.PublicKey, filePath string) (err error) {
->>>>>>> eb133bb1
 	f, err := os.OpenFile(filePath, os.O_WRONLY|os.O_CREATE|os.O_TRUNC, 0644)
 	if err != nil {
 		return
@@ -221,11 +206,7 @@
 }
 
 // ParsePrivateKey parses a PEM encoded private key.
-<<<<<<< HEAD
 func ParsePrivateKey(buf []byte) (key msg.PrivateKey, err error) {
-=======
-func ParsePrivateKey(buf []byte) (key hotstuff.PrivateKey, err error) {
->>>>>>> eb133bb1
 	b, _ := pem.Decode(buf)
 	switch b.Type {
 	case ecdsacrypto.PrivateKeyFileType:
@@ -244,11 +225,7 @@
 }
 
 // ReadPrivateKeyFile reads a private key from the specified file.
-<<<<<<< HEAD
 func ReadPrivateKeyFile(keyFile string) (key msg.PrivateKey, err error) {
-=======
-func ReadPrivateKeyFile(keyFile string) (key hotstuff.PrivateKey, err error) {
->>>>>>> eb133bb1
 	b, err := os.ReadFile(keyFile)
 	if err != nil {
 		return nil, err
@@ -257,11 +234,7 @@
 }
 
 // ParsePublicKey parses a PEM encoded public key
-<<<<<<< HEAD
 func ParsePublicKey(buf []byte) (key msg.PublicKey, err error) {
-=======
-func ParsePublicKey(buf []byte) (key hotstuff.PublicKey, err error) {
->>>>>>> eb133bb1
 	b, _ := pem.Decode(buf)
 	if b == nil {
 		return nil, fmt.Errorf("failed to decode PEM block")
@@ -286,11 +259,7 @@
 }
 
 // ReadPublicKeyFile reads a public key from the specified file.
-<<<<<<< HEAD
 func ReadPublicKeyFile(keyFile string) (key msg.PublicKey, err error) {
-=======
-func ReadPublicKeyFile(keyFile string) (key hotstuff.PublicKey, err error) {
->>>>>>> eb133bb1
 	b, err := os.ReadFile(keyFile)
 	if err != nil {
 		return nil, err
@@ -348,11 +317,7 @@
 
 	certPEM := CertToPEM(cert)
 
-<<<<<<< HEAD
 	var privateKey msg.PrivateKey
-=======
-	var privateKey hotstuff.PrivateKey
->>>>>>> eb133bb1
 	switch crypto {
 	case "ecdsa":
 		privateKey = ecdsaKey
