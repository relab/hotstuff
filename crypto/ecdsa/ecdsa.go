// Package ecdsa provides a crypto implementation for HotStuff using Go's 'crypto/ecdsa' package.
package ecdsa

import (
	"crypto/ecdsa"
	"crypto/rand"
	"crypto/sha256"
	"fmt"
	"github.com/relab/hotstuff/msg"
	"math/big"

	"github.com/relab/hotstuff"
	"github.com/relab/hotstuff/crypto"
	"github.com/relab/hotstuff/modules"
	"golang.org/x/exp/slices"
)

func init() {
	modules.RegisterModule("ecdsa", New)
}

const (
	// PrivateKeyFileType is the PEM type for a private key.
	PrivateKeyFileType = "ECDSA PRIVATE KEY"

	// PublicKeyFileType is the PEM type for a public key.
	PublicKeyFileType = "ECDSA PUBLIC KEY"
)

// Signature is an ECDSA signature
type Signature struct {
	r, s   *big.Int
	signer hotstuff.ID
}

// RestoreSignature restores an existing signature. It should not be used to create new signatures, use Sign instead.
func RestoreSignature(r, s *big.Int, signer hotstuff.ID) *Signature {
	return &Signature{r, s, signer}
}

// Signer returns the ID of the replica that generated the signature.
func (sig Signature) Signer() hotstuff.ID {
	return sig.signer
}

// R returns the r value of the signature
func (sig Signature) R() *big.Int {
	return sig.r
}

// S returns the s value of the signature
func (sig Signature) S() *big.Int {
	return sig.s
}

// ToBytes returns a raw byte string representation of the signature
func (sig Signature) ToBytes() []byte {
	var b []byte
	b = append(b, sig.r.Bytes()...)
	b = append(b, sig.s.Bytes()...)
	return b
}

<<<<<<< HEAD
var _ msg.Signature = (*Signature)(nil)
=======
// MultiSignature is a set of (partial) signatures.
type MultiSignature map[hotstuff.ID]*Signature
>>>>>>> eb133bb1

// RestoreMultiSignature should only be used to restore an existing threshold signature from a set of signatures.
func RestoreMultiSignature(signatures []*Signature) MultiSignature {
	sig := make(MultiSignature, len(signatures))
	for _, s := range signatures {
		sig[s.signer] = s
	}
	return sig
}

// ToBytes returns the object as bytes.
func (sig MultiSignature) ToBytes() []byte {
	var b []byte
	// sort by ID to make it deterministic
	order := make([]hotstuff.ID, 0, len(sig))
	for _, signature := range sig {
		order = append(order, signature.signer)
	}
	slices.Sort(order)
	for _, id := range order {
		b = append(b, sig[id].ToBytes()...)
	}
	return b
}

// Participants returns the IDs of replicas who participated in the threshold signature.
<<<<<<< HEAD
func (sig ThresholdSignature) Participants() msg.IDSet {
=======
func (sig MultiSignature) Participants() hotstuff.IDSet {
>>>>>>> eb133bb1
	return sig
}

// Add adds an ID to the set.
func (sig MultiSignature) Add(id hotstuff.ID) {
	panic("not implemented")
}

// Contains returns true if the set contains the ID.
func (sig MultiSignature) Contains(id hotstuff.ID) bool {
	_, ok := sig[id]
	return ok
}

// ForEach calls f for each ID in the set.
func (sig MultiSignature) ForEach(f func(hotstuff.ID)) {
	for id := range sig {
		f(id)
	}
}

// RangeWhile calls f for each ID in the set until f returns false.
func (sig MultiSignature) RangeWhile(f func(hotstuff.ID) bool) {
	for id := range sig {
		if !f(id) {
			break
		}
	}
}

// Len returns the number of entries in the set.
func (sig MultiSignature) Len() int {
	return len(sig)
}

<<<<<<< HEAD
var _ msg.ThresholdSignature = (*ThresholdSignature)(nil)
var _ msg.IDSet = (*ThresholdSignature)(nil)

type ecdsaCrypto struct {
	mods *consensus.Modules
=======
func (sig MultiSignature) String() string {
	return hotstuff.IDSetToString(sig)
>>>>>>> eb133bb1
}

var _ hotstuff.QuorumSignature = (*MultiSignature)(nil)
var _ hotstuff.IDSet = (*MultiSignature)(nil)

type ecdsaBase struct {
	mods *modules.ConsensusCore
}

// New returns a new instance of the ECDSA CryptoBase implementation.
func New() modules.CryptoBase {
	return &ecdsaBase{}
}

func (ec *ecdsaBase) getPrivateKey() *ecdsa.PrivateKey {
	pk := ec.mods.PrivateKey()
	return pk.(*ecdsa.PrivateKey)
}

<<<<<<< HEAD
// Sign signs a hash.
func (ec *ecdsaCrypto) Sign(hash msg.Hash) (sig msg.Signature, err error) {
=======
// InitModule gives the module a reference to the ConsensusCore object.
// It also allows the module to set module options using the OptionsBuilder.
func (ec *ecdsaBase) InitModule(mods *modules.ConsensusCore, _ *modules.OptionsBuilder) {
	ec.mods = mods
}

// Sign creates a cryptographic signature of the given message.
func (ec *ecdsaBase) Sign(message []byte) (signature hotstuff.QuorumSignature, err error) {
	hash := sha256.Sum256(message)
>>>>>>> eb133bb1
	r, s, err := ecdsa.Sign(rand.Reader, ec.getPrivateKey(), hash[:])
	if err != nil {
		return nil, fmt.Errorf("ecdsa: sign failed: %w", err)
	}
	return MultiSignature{ec.mods.ID(): &Signature{
		r:      r,
		s:      s,
		signer: ec.mods.ID(),
<<<<<<< HEAD
	}, nil
}

// Verify verifies a signature given a hash.
func (ec *ecdsaCrypto) Verify(sig msg.Signature, hash msg.Hash) bool {
	_sig, ok := sig.(*Signature)
	if !ok {
		return false
	}
	replica, ok := ec.mods.Configuration().Replica(sig.Signer())
	if !ok {
		ec.mods.Logger().Infof("ecdsaCrypto: got signature from replica whose ID (%d) was not in the config.", sig.Signer())
		return false
	}
	pk := replica.PublicKey().(*ecdsa.PublicKey)
	return ecdsa.Verify(pk, hash[:], _sig.R(), _sig.S())
}

// VerifyAggregateSignature verifies an aggregated signature.
// It does not check whether the aggregated signature contains a quorum of signatures.
func (ec *ecdsaCrypto) VerifyAggregateSignature(agg msg.ThresholdSignature, hash msg.Hash) bool {
	sig, ok := agg.(ThresholdSignature)
	if !ok {
		return false
	}
	results := make(chan bool)
	for _, pSig := range sig {
		go func(sig *Signature) {
			results <- ec.mods.Crypto().Verify(sig, hash)
		}(pSig)
	}
	valid := true
	for range sig {
		if <-results {
			valid = false
		}
	}
	return valid
}

// CreateThresholdSignature creates a threshold signature from the given partial signatures.
func (ec *ecdsaCrypto) CreateThresholdSignature(partialSignatures []msg.Signature, hash msg.Hash) (_ msg.ThresholdSignature, err error) {
	thrSig := make(ThresholdSignature)
	for _, s := range partialSignatures {
		if thrSig.Participants().Contains(s.Signer()) {
			err = multierr.Append(err, crypto.ErrPartialDuplicate)
			continue
		}
=======
	}}, nil
}

// Combine combines multiple signatures into a single signature.
func (ec *ecdsaBase) Combine(signatures ...hotstuff.QuorumSignature) (hotstuff.QuorumSignature, error) {
	if len(signatures) < 2 {
		return nil, crypto.ErrCombineMultiple
	}
>>>>>>> eb133bb1

	ts := make(MultiSignature)

	for _, sig1 := range signatures {
		if sig2, ok := sig1.(MultiSignature); ok {
			for id, s := range sig2 {
				if _, ok := ts[id]; ok {
					return nil, crypto.ErrCombineOverlap
				}
				ts[id] = s
			}
		} else {
			ec.mods.Logger().Panicf("cannot combine signature of incompatible type %T (expected %T)", sig1, sig2)
		}
	}

	return ts, nil
}

<<<<<<< HEAD
// CreateThresholdSignatureForMessageSet creates a ThresholdSignature of partial signatures where each partialSignature
// has signed a different message hash.
func (ec *ecdsaCrypto) CreateThresholdSignatureForMessageSet(partialSignatures []msg.Signature, hashes map[hotstuff.ID]msg.Hash) (_ msg.ThresholdSignature, err error) {
	ec.mods.Logger().Debug(hashes)
	thrSig := make(ThresholdSignature)
	for _, s := range partialSignatures {
		if thrSig.Participants().Contains(s.Signer()) {
			err = multierr.Append(err, crypto.ErrPartialDuplicate)
			continue
		}
=======
// Verify verifies the given quorum signature against the message.
func (ec *ecdsaBase) Verify(signature hotstuff.QuorumSignature, message []byte) bool {
	s, ok := signature.(MultiSignature)
	if !ok {
		ec.mods.Logger().Panicf("cannot verify signature of incompatible type %T (expected %T)", signature, s)
	}
>>>>>>> eb133bb1

	n := signature.Participants().Len()
	if n == 0 {
		return false
	}

	results := make(chan bool, n)
	hash := sha256.Sum256(message)

	for _, sig := range s {
		go func(sig *Signature, hash hotstuff.Hash) {
			results <- ec.verifySingle(sig, hash)
		}(sig, hash)
	}

	valid := true
	for range s {
		if !<-results {
			valid = false
		}
	}

	return valid
}

<<<<<<< HEAD
// VerifyThresholdSignature verifies a threshold signature.
func (ec *ecdsaCrypto) VerifyThresholdSignature(signature msg.ThresholdSignature, hash msg.Hash) bool {
	sig, ok := signature.(ThresholdSignature)
=======
// BatchVerify verifies the given quorum signature against the batch of messages.
func (ec *ecdsaBase) BatchVerify(signature hotstuff.QuorumSignature, batch map[hotstuff.ID][]byte) bool {
	s, ok := signature.(MultiSignature)
>>>>>>> eb133bb1
	if !ok {
		ec.mods.Logger().Panicf("cannot verify signature of incompatible type %T (expected %T)", signature, s)
	}

<<<<<<< HEAD
// VerifyThresholdSignatureForMessageSet verifies a threshold signature against a set of message hashes.
func (ec *ecdsaCrypto) VerifyThresholdSignatureForMessageSet(signature msg.ThresholdSignature, hashes map[hotstuff.ID]msg.Hash) bool {
	ec.mods.Logger().Debug(hashes)
	sig, ok := signature.(ThresholdSignature)
	if !ok {
		return false
	}
	hashSet := make(map[msg.Hash]struct{})
	results := make(chan bool)
	for id, hash := range hashes {
		if _, ok := hashSet[hash]; ok {
			return false
		}
		hashSet[hash] = struct{}{}
		s, ok := sig[id]
		if !ok {
			return false
		}
		go func(sig *Signature, hash msg.Hash) {
			results <- ec.mods.Crypto().Verify(sig, hash)
		}(s, hash)
	}
	numVerified := 0
	for range sig {
		if <-results {
			numVerified++
		}
=======
	n := signature.Participants().Len()
	if n == 0 {
		return false
	}

	results := make(chan bool, n)
	set := make(map[hotstuff.Hash]struct{})
	for id, sig := range s {
		message, ok := batch[id]
		if !ok {
			return false
		}
		hash := sha256.Sum256(message)
		set[hash] = struct{}{}
		go func(sig *Signature, hash hotstuff.Hash) {
			results <- ec.verifySingle(sig, hash)
		}(sig, hash)
>>>>>>> eb133bb1
	}

<<<<<<< HEAD
// Combine combines multiple signatures into a single threshold signature.
// Arguments can be singular signatures or threshold signatures.
//
// As opposed to the CreateThresholdSignature methods,
// this method does not check whether the resulting
// signature meets the quorum size.
func (ec *ecdsaCrypto) Combine(signatures ...interface{}) msg.ThresholdSignature {
	ts := make(ThresholdSignature)

	for _, sig := range signatures {
		switch sig := sig.(type) {
		case *Signature:
			ts[sig.signer] = sig
		case ThresholdSignature:
			for _, s := range sig {
				ts[s.signer] = s
			}
=======
	valid := true
	for range s {
		if !<-results {
			valid = false
>>>>>>> eb133bb1
		}
	}

	// valid if all partial signatures are valid and there are no duplicate messages
	return valid && len(set) == len(batch)
}

func (ec *ecdsaBase) verifySingle(sig *Signature, hash hotstuff.Hash) bool {
	replica, ok := ec.mods.Configuration().Replica(sig.Signer())
	if !ok {
		ec.mods.Logger().Warnf("ecdsaBase: got signature from replica whose ID (%d) was not in the config.", sig.Signer())
		return false
	}
	pk := replica.PublicKey().(*ecdsa.PublicKey)
	return ecdsa.Verify(pk, hash[:], sig.R(), sig.S())
}<|MERGE_RESOLUTION|>--- conflicted
+++ resolved
@@ -6,12 +6,12 @@
 	"crypto/rand"
 	"crypto/sha256"
 	"fmt"
-	"github.com/relab/hotstuff/msg"
 	"math/big"
 
 	"github.com/relab/hotstuff"
 	"github.com/relab/hotstuff/crypto"
 	"github.com/relab/hotstuff/modules"
+	"github.com/relab/hotstuff/msg"
 	"golang.org/x/exp/slices"
 )
 
@@ -61,12 +61,8 @@
 	return b
 }
 
-<<<<<<< HEAD
-var _ msg.Signature = (*Signature)(nil)
-=======
 // MultiSignature is a set of (partial) signatures.
 type MultiSignature map[hotstuff.ID]*Signature
->>>>>>> eb133bb1
 
 // RestoreMultiSignature should only be used to restore an existing threshold signature from a set of signatures.
 func RestoreMultiSignature(signatures []*Signature) MultiSignature {
@@ -93,11 +89,7 @@
 }
 
 // Participants returns the IDs of replicas who participated in the threshold signature.
-<<<<<<< HEAD
-func (sig ThresholdSignature) Participants() msg.IDSet {
-=======
-func (sig MultiSignature) Participants() hotstuff.IDSet {
->>>>>>> eb133bb1
+func (sig MultiSignature) Participants() msg.IDSet {
 	return sig
 }
 
@@ -133,20 +125,12 @@
 	return len(sig)
 }
 
-<<<<<<< HEAD
-var _ msg.ThresholdSignature = (*ThresholdSignature)(nil)
-var _ msg.IDSet = (*ThresholdSignature)(nil)
-
-type ecdsaCrypto struct {
-	mods *consensus.Modules
-=======
 func (sig MultiSignature) String() string {
-	return hotstuff.IDSetToString(sig)
->>>>>>> eb133bb1
-}
-
-var _ hotstuff.QuorumSignature = (*MultiSignature)(nil)
-var _ hotstuff.IDSet = (*MultiSignature)(nil)
+	return msg.IDSetToString(sig)
+}
+
+var _ msg.QuorumSignature = (*MultiSignature)(nil)
+var _ msg.IDSet = (*MultiSignature)(nil)
 
 type ecdsaBase struct {
 	mods *modules.ConsensusCore
@@ -162,10 +146,6 @@
 	return pk.(*ecdsa.PrivateKey)
 }
 
-<<<<<<< HEAD
-// Sign signs a hash.
-func (ec *ecdsaCrypto) Sign(hash msg.Hash) (sig msg.Signature, err error) {
-=======
 // InitModule gives the module a reference to the ConsensusCore object.
 // It also allows the module to set module options using the OptionsBuilder.
 func (ec *ecdsaBase) InitModule(mods *modules.ConsensusCore, _ *modules.OptionsBuilder) {
@@ -173,9 +153,8 @@
 }
 
 // Sign creates a cryptographic signature of the given message.
-func (ec *ecdsaBase) Sign(message []byte) (signature hotstuff.QuorumSignature, err error) {
+func (ec *ecdsaBase) Sign(message []byte) (signature msg.QuorumSignature, err error) {
 	hash := sha256.Sum256(message)
->>>>>>> eb133bb1
 	r, s, err := ecdsa.Sign(rand.Reader, ec.getPrivateKey(), hash[:])
 	if err != nil {
 		return nil, fmt.Errorf("ecdsa: sign failed: %w", err)
@@ -184,65 +163,14 @@
 		r:      r,
 		s:      s,
 		signer: ec.mods.ID(),
-<<<<<<< HEAD
-	}, nil
-}
-
-// Verify verifies a signature given a hash.
-func (ec *ecdsaCrypto) Verify(sig msg.Signature, hash msg.Hash) bool {
-	_sig, ok := sig.(*Signature)
-	if !ok {
-		return false
-	}
-	replica, ok := ec.mods.Configuration().Replica(sig.Signer())
-	if !ok {
-		ec.mods.Logger().Infof("ecdsaCrypto: got signature from replica whose ID (%d) was not in the config.", sig.Signer())
-		return false
-	}
-	pk := replica.PublicKey().(*ecdsa.PublicKey)
-	return ecdsa.Verify(pk, hash[:], _sig.R(), _sig.S())
-}
-
-// VerifyAggregateSignature verifies an aggregated signature.
-// It does not check whether the aggregated signature contains a quorum of signatures.
-func (ec *ecdsaCrypto) VerifyAggregateSignature(agg msg.ThresholdSignature, hash msg.Hash) bool {
-	sig, ok := agg.(ThresholdSignature)
-	if !ok {
-		return false
-	}
-	results := make(chan bool)
-	for _, pSig := range sig {
-		go func(sig *Signature) {
-			results <- ec.mods.Crypto().Verify(sig, hash)
-		}(pSig)
-	}
-	valid := true
-	for range sig {
-		if <-results {
-			valid = false
-		}
-	}
-	return valid
-}
-
-// CreateThresholdSignature creates a threshold signature from the given partial signatures.
-func (ec *ecdsaCrypto) CreateThresholdSignature(partialSignatures []msg.Signature, hash msg.Hash) (_ msg.ThresholdSignature, err error) {
-	thrSig := make(ThresholdSignature)
-	for _, s := range partialSignatures {
-		if thrSig.Participants().Contains(s.Signer()) {
-			err = multierr.Append(err, crypto.ErrPartialDuplicate)
-			continue
-		}
-=======
 	}}, nil
 }
 
 // Combine combines multiple signatures into a single signature.
-func (ec *ecdsaBase) Combine(signatures ...hotstuff.QuorumSignature) (hotstuff.QuorumSignature, error) {
+func (ec *ecdsaBase) Combine(signatures ...msg.QuorumSignature) (msg.QuorumSignature, error) {
 	if len(signatures) < 2 {
 		return nil, crypto.ErrCombineMultiple
 	}
->>>>>>> eb133bb1
 
 	ts := make(MultiSignature)
 
@@ -262,25 +190,12 @@
 	return ts, nil
 }
 
-<<<<<<< HEAD
-// CreateThresholdSignatureForMessageSet creates a ThresholdSignature of partial signatures where each partialSignature
-// has signed a different message hash.
-func (ec *ecdsaCrypto) CreateThresholdSignatureForMessageSet(partialSignatures []msg.Signature, hashes map[hotstuff.ID]msg.Hash) (_ msg.ThresholdSignature, err error) {
-	ec.mods.Logger().Debug(hashes)
-	thrSig := make(ThresholdSignature)
-	for _, s := range partialSignatures {
-		if thrSig.Participants().Contains(s.Signer()) {
-			err = multierr.Append(err, crypto.ErrPartialDuplicate)
-			continue
-		}
-=======
 // Verify verifies the given quorum signature against the message.
-func (ec *ecdsaBase) Verify(signature hotstuff.QuorumSignature, message []byte) bool {
+func (ec *ecdsaBase) Verify(signature msg.QuorumSignature, message []byte) bool {
 	s, ok := signature.(MultiSignature)
 	if !ok {
 		ec.mods.Logger().Panicf("cannot verify signature of incompatible type %T (expected %T)", signature, s)
 	}
->>>>>>> eb133bb1
 
 	n := signature.Participants().Len()
 	if n == 0 {
@@ -291,7 +206,7 @@
 	hash := sha256.Sum256(message)
 
 	for _, sig := range s {
-		go func(sig *Signature, hash hotstuff.Hash) {
+		go func(sig *Signature, hash msg.Hash) {
 			results <- ec.verifySingle(sig, hash)
 		}(sig, hash)
 	}
@@ -306,55 +221,20 @@
 	return valid
 }
 
-<<<<<<< HEAD
-// VerifyThresholdSignature verifies a threshold signature.
-func (ec *ecdsaCrypto) VerifyThresholdSignature(signature msg.ThresholdSignature, hash msg.Hash) bool {
-	sig, ok := signature.(ThresholdSignature)
-=======
 // BatchVerify verifies the given quorum signature against the batch of messages.
-func (ec *ecdsaBase) BatchVerify(signature hotstuff.QuorumSignature, batch map[hotstuff.ID][]byte) bool {
+func (ec *ecdsaBase) BatchVerify(signature msg.QuorumSignature, batch map[hotstuff.ID][]byte) bool {
 	s, ok := signature.(MultiSignature)
->>>>>>> eb133bb1
 	if !ok {
 		ec.mods.Logger().Panicf("cannot verify signature of incompatible type %T (expected %T)", signature, s)
 	}
 
-<<<<<<< HEAD
-// VerifyThresholdSignatureForMessageSet verifies a threshold signature against a set of message hashes.
-func (ec *ecdsaCrypto) VerifyThresholdSignatureForMessageSet(signature msg.ThresholdSignature, hashes map[hotstuff.ID]msg.Hash) bool {
-	ec.mods.Logger().Debug(hashes)
-	sig, ok := signature.(ThresholdSignature)
-	if !ok {
-		return false
-	}
-	hashSet := make(map[msg.Hash]struct{})
-	results := make(chan bool)
-	for id, hash := range hashes {
-		if _, ok := hashSet[hash]; ok {
-			return false
-		}
-		hashSet[hash] = struct{}{}
-		s, ok := sig[id]
-		if !ok {
-			return false
-		}
-		go func(sig *Signature, hash msg.Hash) {
-			results <- ec.mods.Crypto().Verify(sig, hash)
-		}(s, hash)
-	}
-	numVerified := 0
-	for range sig {
-		if <-results {
-			numVerified++
-		}
-=======
 	n := signature.Participants().Len()
 	if n == 0 {
 		return false
 	}
 
 	results := make(chan bool, n)
-	set := make(map[hotstuff.Hash]struct{})
+	set := make(map[msg.Hash]struct{})
 	for id, sig := range s {
 		message, ok := batch[id]
 		if !ok {
@@ -362,36 +242,15 @@
 		}
 		hash := sha256.Sum256(message)
 		set[hash] = struct{}{}
-		go func(sig *Signature, hash hotstuff.Hash) {
+		go func(sig *Signature, hash msg.Hash) {
 			results <- ec.verifySingle(sig, hash)
 		}(sig, hash)
->>>>>>> eb133bb1
-	}
-
-<<<<<<< HEAD
-// Combine combines multiple signatures into a single threshold signature.
-// Arguments can be singular signatures or threshold signatures.
-//
-// As opposed to the CreateThresholdSignature methods,
-// this method does not check whether the resulting
-// signature meets the quorum size.
-func (ec *ecdsaCrypto) Combine(signatures ...interface{}) msg.ThresholdSignature {
-	ts := make(ThresholdSignature)
-
-	for _, sig := range signatures {
-		switch sig := sig.(type) {
-		case *Signature:
-			ts[sig.signer] = sig
-		case ThresholdSignature:
-			for _, s := range sig {
-				ts[s.signer] = s
-			}
-=======
+	}
+
 	valid := true
 	for range s {
 		if !<-results {
 			valid = false
->>>>>>> eb133bb1
 		}
 	}
 
@@ -399,7 +258,7 @@
 	return valid && len(set) == len(batch)
 }
 
-func (ec *ecdsaBase) verifySingle(sig *Signature, hash hotstuff.Hash) bool {
+func (ec *ecdsaBase) verifySingle(sig *Signature, hash msg.Hash) bool {
 	replica, ok := ec.mods.Configuration().Replica(sig.Signer())
 	if !ok {
 		ec.mods.Logger().Warnf("ecdsaBase: got signature from replica whose ID (%d) was not in the config.", sig.Signer())
