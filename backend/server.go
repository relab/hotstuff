--- conflicted
+++ resolved
@@ -26,28 +26,11 @@
 	configuration *netconfig.Config
 	eventLoop     *core.EventLoop
 	logger        logging.Logger
-<<<<<<< HEAD
+	opts          *core.Options
 
 	id        hotstuff.ID
 	lm        latency.Matrix
 	gorumsSrv *gorums.Server
-=======
-	id            hotstuff.ID
-	lm            latency.Matrix
-	gorumsSrv     *gorums.Server
-	opts          *modules.Options
-}
-
-// InitModule initializes the Server.
-func (srv *Server) InitModule(mods *modules.Core) {
-	mods.Get(
-		&srv.eventLoop,
-		&srv.configuration,
-		&srv.blockChain,
-		&srv.logger,
-		&srv.opts,
-	)
->>>>>>> a3fa3cfc
 }
 
 // NewServer creates a new Server.
@@ -56,10 +39,12 @@
 	configuration *netconfig.Config,
 	eventLoop *core.EventLoop,
 	logger logging.Logger,
-	opts ...ServerOptions,
+	opts *core.Options,
+
+	srvOpts ...ServerOptions,
 ) *Server {
 	options := &backendOptions{}
-	for _, opt := range opts {
+	for _, opt := range srvOpts {
 		opt(options)
 	}
 	srv := &Server{
@@ -67,6 +52,7 @@
 		configuration: configuration,
 		eventLoop:     eventLoop,
 		logger:        logger,
+		opts:          opts,
 
 		id: options.id,
 		lm: options.latencyMatrix,
