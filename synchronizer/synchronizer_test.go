package synchronizer_test

import (
	"bytes"
	"context"
<<<<<<< HEAD
	"github.com/relab/hotstuff/msg"
=======
	"github.com/relab/hotstuff"
	"github.com/relab/hotstuff/modules"
>>>>>>> eb133bb1
	"testing"

	"github.com/golang/mock/gomock"
	"github.com/relab/hotstuff/internal/mocks"
	"github.com/relab/hotstuff/internal/testutil"
	. "github.com/relab/hotstuff/synchronizer"
)

func TestLocalTimeout(t *testing.T) {
	ctrl := gomock.NewController(t)
<<<<<<< HEAD
	qc := msg.NewQuorumCert(nil, 0, msg.GetGenesis().Hash())
	builder := testutil.TestModules(t, ctrl, 2, testutil.GenerateECDSAKey(t))
=======
	qc := hotstuff.NewQuorumCert(nil, 0, hotstuff.GetGenesis().Hash())
	key := testutil.GenerateECDSAKey(t)
	builder := modules.NewConsensusBuilder(2, key)
	testutil.TestModules(t, ctrl, 2, key, &builder)
>>>>>>> eb133bb1
	hs := mocks.NewMockConsensus(ctrl)
	s := New(testutil.FixedTimeout(10))
	builder.Register(hs, s)
	mods := builder.Build()
	cfg := mods.Configuration().(*mocks.MockConfiguration)
	leader := testutil.CreateMockReplica(t, ctrl, 1, testutil.GenerateECDSAKey(t))
	testutil.ConfigAddReplica(t, cfg, leader)

	c := make(chan struct{})
<<<<<<< HEAD
	hs.EXPECT().StopVoting(msg.View(1)).AnyTimes()
	cfg.
		EXPECT().
		Timeout(gomock.AssignableToTypeOf(msg.TimeoutMsg{})).
		Do(func(timeoutMsg msg.TimeoutMsg) {
			if timeoutMsg.View != 1 {
				t.Errorf("wrong view. got: %v, want: %v", timeoutMsg.View, 1)
=======
	hs.EXPECT().StopVoting(hotstuff.View(1)).AnyTimes()
	cfg.
		EXPECT().
		Timeout(gomock.AssignableToTypeOf(hotstuff.TimeoutMsg{})).
		Do(func(msg hotstuff.TimeoutMsg) {
			if msg.View != 1 {
				t.Errorf("wrong view. got: %v, want: %v", msg.View, 1)
>>>>>>> eb133bb1
			}
			if timeoutMsg.ID != 2 {
				t.Errorf("wrong ID. got: %v, want: %v", timeoutMsg.ID, 2)
			}
			if msgQC, ok := timeoutMsg.SyncInfo.QC(); ok && !bytes.Equal(msgQC.ToBytes(), qc.ToBytes()) {
				t.Errorf("wrong QC. got: %v, want: %v", msgQC, qc)
			}
<<<<<<< HEAD
			if !mods.Crypto().Verify(timeoutMsg.ViewSignature, timeoutMsg.View.ToHash()) {
=======
			if !mods.Crypto().Verify(msg.ViewSignature, msg.View.ToBytes()) {
>>>>>>> eb133bb1
				t.Error("failed to verify signature")
			}
			c <- struct{}{}
		}).AnyTimes()
	ctx, cancel := context.WithCancel(context.Background())
	go func() {
		mods.Synchronizer().Start(ctx)
		mods.Run(ctx)
	}()
	<-c
	cancel()
}

func TestAdvanceViewQC(t *testing.T) {
	const n = 4
	ctrl := gomock.NewController(t)
	builders := testutil.CreateBuilders(t, ctrl, n)
	s := New(testutil.FixedTimeout(1000))
	hs := mocks.NewMockConsensus(ctrl)
	builders[0].Register(s, hs)

	hl := builders.Build()
	signers := hl.Signers()

<<<<<<< HEAD
	block := msg.NewBlock(
		msg.GetGenesis().Hash(),
		msg.NewQuorumCert(nil, 0, msg.GetGenesis().Hash()),
=======
	block := hotstuff.NewBlock(
		hotstuff.GetGenesis().Hash(),
		hotstuff.NewQuorumCert(nil, 0, hotstuff.GetGenesis().Hash()),
>>>>>>> eb133bb1
		"foo",
		1,
		2,
	)
	hl[0].BlockChain().Store(block)
	qc := testutil.CreateQC(t, block, signers)
	// synchronizer should tell hotstuff to propose
<<<<<<< HEAD
	hs.EXPECT().Propose(gomock.AssignableToTypeOf(msg.NewSyncInfo()))

	s.AdvanceView(msg.NewSyncInfo().WithQC(qc))
=======
	hs.EXPECT().Propose(gomock.AssignableToTypeOf(hotstuff.NewSyncInfo()))

	s.AdvanceView(hotstuff.NewSyncInfo().WithQC(qc))
>>>>>>> eb133bb1

	if s.View() != 2 {
		t.Errorf("wrong view: expected: %v, got: %v", 2, s.View())
	}
}

func TestAdvanceViewTC(t *testing.T) {
	const n = 4
	ctrl := gomock.NewController(t)
	builders := testutil.CreateBuilders(t, ctrl, n)
	s := New(testutil.FixedTimeout(100))
	hs := mocks.NewMockConsensus(ctrl)
	builders[0].Register(s, hs)

	hl := builders.Build()
	signers := hl.Signers()

	tc := testutil.CreateTC(t, 1, signers)

	// synchronizer should tell hotstuff to propose
<<<<<<< HEAD
	hs.EXPECT().Propose(gomock.AssignableToTypeOf(msg.NewSyncInfo()))

	s.AdvanceView(msg.NewSyncInfo().WithTC(tc))
=======
	hs.EXPECT().Propose(gomock.AssignableToTypeOf(hotstuff.NewSyncInfo()))

	s.AdvanceView(hotstuff.NewSyncInfo().WithTC(tc))
>>>>>>> eb133bb1

	if s.View() != 2 {
		t.Errorf("wrong view: expected: %v, got: %v", 2, s.View())
	}
}

// func TestRemoteTimeout(t *testing.T) {
// 	const n = 4
// 	ctrl := gomock.NewController(t)
// 	builders := testutil.CreateBuilders(t, ctrl, n)
// 	s := New(testutil.FixedTimeout(100))
// 	hs := mocks.NewMockConsensus(ctrl)
// 	builders[0].Register(s, hs)

// 	hl := builders.Build()
// 	signers := hl.Signers()

// 	timeouts := testutil.CreateTimeouts(t, 1, signers[1:])

// 	// synchronizer should tell hotstuff to propose
// 	hs.EXPECT().Propose(gomock.AssignableToTypeOf(consensus.NewSyncInfo()))

// 	for _, timeout := range timeouts {
// 		s.OnRemoteTimeout(timeout)
// 	}

// 	if s.View() != 2 {
// 		t.Errorf("wrong view: expected: %v, got: %v", 2, s.View())
// 	}
// }<|MERGE_RESOLUTION|>--- conflicted
+++ resolved
@@ -3,13 +3,10 @@
 import (
 	"bytes"
 	"context"
-<<<<<<< HEAD
+	"testing"
+
+	"github.com/relab/hotstuff/modules"
 	"github.com/relab/hotstuff/msg"
-=======
-	"github.com/relab/hotstuff"
-	"github.com/relab/hotstuff/modules"
->>>>>>> eb133bb1
-	"testing"
 
 	"github.com/golang/mock/gomock"
 	"github.com/relab/hotstuff/internal/mocks"
@@ -19,15 +16,10 @@
 
 func TestLocalTimeout(t *testing.T) {
 	ctrl := gomock.NewController(t)
-<<<<<<< HEAD
 	qc := msg.NewQuorumCert(nil, 0, msg.GetGenesis().Hash())
-	builder := testutil.TestModules(t, ctrl, 2, testutil.GenerateECDSAKey(t))
-=======
-	qc := hotstuff.NewQuorumCert(nil, 0, hotstuff.GetGenesis().Hash())
 	key := testutil.GenerateECDSAKey(t)
 	builder := modules.NewConsensusBuilder(2, key)
 	testutil.TestModules(t, ctrl, 2, key, &builder)
->>>>>>> eb133bb1
 	hs := mocks.NewMockConsensus(ctrl)
 	s := New(testutil.FixedTimeout(10))
 	builder.Register(hs, s)
@@ -37,7 +29,6 @@
 	testutil.ConfigAddReplica(t, cfg, leader)
 
 	c := make(chan struct{})
-<<<<<<< HEAD
 	hs.EXPECT().StopVoting(msg.View(1)).AnyTimes()
 	cfg.
 		EXPECT().
@@ -45,15 +36,6 @@
 		Do(func(timeoutMsg msg.TimeoutMsg) {
 			if timeoutMsg.View != 1 {
 				t.Errorf("wrong view. got: %v, want: %v", timeoutMsg.View, 1)
-=======
-	hs.EXPECT().StopVoting(hotstuff.View(1)).AnyTimes()
-	cfg.
-		EXPECT().
-		Timeout(gomock.AssignableToTypeOf(hotstuff.TimeoutMsg{})).
-		Do(func(msg hotstuff.TimeoutMsg) {
-			if msg.View != 1 {
-				t.Errorf("wrong view. got: %v, want: %v", msg.View, 1)
->>>>>>> eb133bb1
 			}
 			if timeoutMsg.ID != 2 {
 				t.Errorf("wrong ID. got: %v, want: %v", timeoutMsg.ID, 2)
@@ -61,11 +43,7 @@
 			if msgQC, ok := timeoutMsg.SyncInfo.QC(); ok && !bytes.Equal(msgQC.ToBytes(), qc.ToBytes()) {
 				t.Errorf("wrong QC. got: %v, want: %v", msgQC, qc)
 			}
-<<<<<<< HEAD
 			if !mods.Crypto().Verify(timeoutMsg.ViewSignature, timeoutMsg.View.ToHash()) {
-=======
-			if !mods.Crypto().Verify(msg.ViewSignature, msg.View.ToBytes()) {
->>>>>>> eb133bb1
 				t.Error("failed to verify signature")
 			}
 			c <- struct{}{}
@@ -90,15 +68,9 @@
 	hl := builders.Build()
 	signers := hl.Signers()
 
-<<<<<<< HEAD
 	block := msg.NewBlock(
 		msg.GetGenesis().Hash(),
 		msg.NewQuorumCert(nil, 0, msg.GetGenesis().Hash()),
-=======
-	block := hotstuff.NewBlock(
-		hotstuff.GetGenesis().Hash(),
-		hotstuff.NewQuorumCert(nil, 0, hotstuff.GetGenesis().Hash()),
->>>>>>> eb133bb1
 		"foo",
 		1,
 		2,
@@ -106,15 +78,9 @@
 	hl[0].BlockChain().Store(block)
 	qc := testutil.CreateQC(t, block, signers)
 	// synchronizer should tell hotstuff to propose
-<<<<<<< HEAD
 	hs.EXPECT().Propose(gomock.AssignableToTypeOf(msg.NewSyncInfo()))
 
 	s.AdvanceView(msg.NewSyncInfo().WithQC(qc))
-=======
-	hs.EXPECT().Propose(gomock.AssignableToTypeOf(hotstuff.NewSyncInfo()))
-
-	s.AdvanceView(hotstuff.NewSyncInfo().WithQC(qc))
->>>>>>> eb133bb1
 
 	if s.View() != 2 {
 		t.Errorf("wrong view: expected: %v, got: %v", 2, s.View())
@@ -135,15 +101,9 @@
 	tc := testutil.CreateTC(t, 1, signers)
 
 	// synchronizer should tell hotstuff to propose
-<<<<<<< HEAD
 	hs.EXPECT().Propose(gomock.AssignableToTypeOf(msg.NewSyncInfo()))
 
 	s.AdvanceView(msg.NewSyncInfo().WithTC(tc))
-=======
-	hs.EXPECT().Propose(gomock.AssignableToTypeOf(hotstuff.NewSyncInfo()))
-
-	s.AdvanceView(hotstuff.NewSyncInfo().WithTC(tc))
->>>>>>> eb133bb1
 
 	if s.View() != 2 {
 		t.Errorf("wrong view: expected: %v, got: %v", 2, s.View())
