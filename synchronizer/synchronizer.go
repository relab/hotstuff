--- conflicted
+++ resolved
@@ -3,8 +3,9 @@
 import (
 	"context"
 	"fmt"
+	"time"
+
 	"github.com/relab/hotstuff/msg"
-	"time"
 
 	"github.com/relab/hotstuff/modules"
 
@@ -15,26 +16,15 @@
 type Synchronizer struct {
 	mods *modules.ConsensusCore
 
-<<<<<<< HEAD
 	currentView msg.View
 	highTC      msg.TimeoutCert
 	highQC      msg.QuorumCert
 	leafBlock   *msg.Block
-=======
-	currentView hotstuff.View
-	highTC      hotstuff.TimeoutCert
-	highQC      hotstuff.QuorumCert
-	leafBlock   *hotstuff.Block
->>>>>>> eb133bb1
 
 	// A pointer to the last timeout message that we sent.
 	// If a timeout happens again before we advance to the next view,
 	// we will simply send this timeout again.
-<<<<<<< HEAD
 	lastTimeout *msg.TimeoutMsg
-=======
-	lastTimeout *hotstuff.TimeoutMsg
->>>>>>> eb133bb1
 
 	duration ViewDuration
 	timer    *time.Timer
@@ -43,11 +33,7 @@
 	cancelCtx context.CancelFunc
 
 	// map of collected timeout messages per view
-<<<<<<< HEAD
 	timeouts map[msg.View]map[hotstuff.ID]msg.TimeoutMsg
-=======
-	timeouts map[hotstuff.View]map[hotstuff.ID]hotstuff.TimeoutMsg
->>>>>>> eb133bb1
 }
 
 // InitModule gives the module a reference to the ConsensusCore object.
@@ -58,15 +44,6 @@
 	}
 	s.mods = mods
 
-<<<<<<< HEAD
-	s.mods.EventLoop().RegisterHandler(msg.NewViewMsg{}, func(event interface{}) {
-		newViewMsg := event.(msg.NewViewMsg)
-		s.OnNewView(newViewMsg)
-	})
-
-	s.mods.EventLoop().RegisterHandler(msg.TimeoutMsg{}, func(event interface{}) {
-		timeoutMsg := event.(msg.TimeoutMsg)
-=======
 	s.mods.EventLoop().RegisterHandler(TimeoutEvent{}, func(event any) {
 		timeoutView := event.(TimeoutEvent).View
 		if s.currentView == timeoutView {
@@ -74,31 +51,22 @@
 		}
 	})
 
-	s.mods.EventLoop().RegisterHandler(hotstuff.NewViewMsg{}, func(event any) {
-		newViewMsg := event.(hotstuff.NewViewMsg)
+	s.mods.EventLoop().RegisterHandler(msg.NewViewMsg{}, func(event any) {
+		newViewMsg := event.(msg.NewViewMsg)
 		s.OnNewView(newViewMsg)
 	})
 
-	s.mods.EventLoop().RegisterHandler(hotstuff.TimeoutMsg{}, func(event any) {
-		timeoutMsg := event.(hotstuff.TimeoutMsg)
->>>>>>> eb133bb1
+	s.mods.EventLoop().RegisterHandler(msg.TimeoutMsg{}, func(event any) {
+		timeoutMsg := event.(msg.TimeoutMsg)
 		s.OnRemoteTimeout(timeoutMsg)
 	})
 
 	var err error
-<<<<<<< HEAD
 	s.highQC, err = s.mods.Crypto().CreateQuorumCert(msg.GetGenesis(), []msg.PartialCert{})
 	if err != nil {
 		panic(fmt.Errorf("unable to create empty quorum cert for genesis block: %v", err))
 	}
 	s.highTC, err = s.mods.Crypto().CreateTimeoutCert(msg.View(0), []msg.TimeoutMsg{})
-=======
-	s.highQC, err = s.mods.Crypto().CreateQuorumCert(hotstuff.GetGenesis(), []hotstuff.PartialCert{})
-	if err != nil {
-		panic(fmt.Errorf("unable to create empty quorum cert for genesis block: %v", err))
-	}
-	s.highTC, err = s.mods.Crypto().CreateTimeoutCert(hotstuff.View(0), []hotstuff.TimeoutMsg{})
->>>>>>> eb133bb1
 	if err != nil {
 		panic(fmt.Errorf("unable to create empty timeout cert for view 0: %v", err))
 	}
@@ -109,11 +77,7 @@
 func New(viewDuration ViewDuration) modules.Synchronizer {
 	ctx, cancel := context.WithCancel(context.Background())
 	return &Synchronizer{
-<<<<<<< HEAD
 		leafBlock:   msg.GetGenesis(),
-=======
-		leafBlock:   hotstuff.GetGenesis(),
->>>>>>> eb133bb1
 		currentView: 1,
 
 		viewCtx:   ctx,
@@ -122,11 +86,7 @@
 		duration: viewDuration,
 		timer:    time.AfterFunc(0, func() {}), // dummy timer that will be replaced after start() is called
 
-<<<<<<< HEAD
 		timeouts: make(map[msg.View]map[hotstuff.ID]msg.TimeoutMsg),
-=======
-		timeouts: make(map[hotstuff.View]map[hotstuff.ID]hotstuff.TimeoutMsg),
->>>>>>> eb133bb1
 	}
 }
 
@@ -150,29 +110,17 @@
 }
 
 // HighQC returns the highest known QC.
-<<<<<<< HEAD
 func (s *Synchronizer) HighQC() msg.QuorumCert {
-=======
-func (s *Synchronizer) HighQC() hotstuff.QuorumCert {
->>>>>>> eb133bb1
 	return s.highQC
 }
 
 // LeafBlock returns the current leaf block.
-<<<<<<< HEAD
 func (s *Synchronizer) LeafBlock() *msg.Block {
-=======
-func (s *Synchronizer) LeafBlock() *hotstuff.Block {
->>>>>>> eb133bb1
 	return s.leafBlock
 }
 
 // View returns the current view.
-<<<<<<< HEAD
 func (s *Synchronizer) View() msg.View {
-=======
-func (s *Synchronizer) View() hotstuff.View {
->>>>>>> eb133bb1
 	return s.currentView
 }
 
@@ -182,16 +130,11 @@
 }
 
 // SyncInfo returns the highest known QC or TC.
-<<<<<<< HEAD
 func (s *Synchronizer) SyncInfo() msg.SyncInfo {
 	if s.highQC.View() >= s.highTC.View() {
 		return msg.NewSyncInfo().WithQC(s.highQC)
 	}
 	return msg.NewSyncInfo().WithQC(s.highQC).WithTC(s.highTC)
-=======
-func (s *Synchronizer) SyncInfo() hotstuff.SyncInfo {
-	return hotstuff.NewSyncInfo().WithQC(s.highQC).WithTC(s.highTC)
->>>>>>> eb133bb1
 }
 
 // OnLocalTimeout is called when a local timeout happens.
@@ -220,11 +163,7 @@
 		s.mods.Logger().Warnf("Failed to sign view: %v", err)
 		return
 	}
-<<<<<<< HEAD
 	timeoutMsg := msg.TimeoutMsg{
-=======
-	timeoutMsg := hotstuff.TimeoutMsg{
->>>>>>> eb133bb1
 		ID:            s.mods.ID(),
 		View:          view,
 		SyncInfo:      s.SyncInfo(),
@@ -249,11 +188,7 @@
 }
 
 // OnRemoteTimeout handles an incoming timeout from a remote replica.
-<<<<<<< HEAD
 func (s *Synchronizer) OnRemoteTimeout(timeout msg.TimeoutMsg) {
-=======
-func (s *Synchronizer) OnRemoteTimeout(timeout hotstuff.TimeoutMsg) {
->>>>>>> eb133bb1
 	defer func() {
 		// cleanup old timeouts
 		for view := range s.timeouts {
@@ -273,11 +208,7 @@
 
 	timeouts, ok := s.timeouts[timeout.View]
 	if !ok {
-<<<<<<< HEAD
 		timeouts = make(map[hotstuff.ID]msg.TimeoutMsg)
-=======
-		timeouts = make(map[hotstuff.ID]hotstuff.TimeoutMsg)
->>>>>>> eb133bb1
 		s.timeouts[timeout.View] = timeouts
 	}
 
@@ -291,11 +222,7 @@
 
 	// TODO: should probably change CreateTimeoutCert and maybe also CreateQuorumCert
 	// to use maps instead of slices
-<<<<<<< HEAD
 	timeoutList := make([]msg.TimeoutMsg, 0, len(timeouts))
-=======
-	timeoutList := make([]hotstuff.TimeoutMsg, 0, len(timeouts))
->>>>>>> eb133bb1
 	for _, t := range timeouts {
 		timeoutList = append(timeoutList, t)
 	}
@@ -323,23 +250,14 @@
 }
 
 // OnNewView handles an incoming consensus.NewViewMsg
-<<<<<<< HEAD
 func (s *Synchronizer) OnNewView(newView msg.NewViewMsg) {
-=======
-func (s *Synchronizer) OnNewView(newView hotstuff.NewViewMsg) {
->>>>>>> eb133bb1
 	s.AdvanceView(newView.SyncInfo)
 }
 
 // AdvanceView attempts to advance to the next view using the given QC.
 // qc must be either a regular quorum certificate, or a timeout certificate.
-<<<<<<< HEAD
 func (s *Synchronizer) AdvanceView(syncInfo msg.SyncInfo) {
 	v := msg.View(0)
-=======
-func (s *Synchronizer) AdvanceView(syncInfo hotstuff.SyncInfo) {
-	v := hotstuff.View(0)
->>>>>>> eb133bb1
 	timeout := false
 
 	// check for a TC
@@ -355,8 +273,8 @@
 
 	var (
 		haveQC bool
-		qc     hotstuff.QuorumCert
-		aggQC  hotstuff.AggregateQC
+		qc     msg.QuorumCert
+		aggQC  msg.AggregateQC
 	)
 
 	// check for an AggQC or QC
@@ -419,7 +337,6 @@
 	}
 }
 
-<<<<<<< HEAD
 // UpdateHighQC updates HighQC if the given qc is higher than the old HighQC.
 func (s *Synchronizer) UpdateHighQC(qc msg.QuorumCert) {
 	s.mods.Logger().Debugf("updateHighQC: %v", qc)
@@ -435,12 +352,6 @@
 // This method is meant to be used instead of the exported UpdateHighQC internally
 // in this package when the qc has already been verified.
 func (s *Synchronizer) updateHighQC(qc msg.QuorumCert) {
-=======
-// updateHighQC attempts to update the highQC, but does not verify the qc first.
-// This method is meant to be used instead of the exported UpdateHighQC internally
-// in this package when the qc has already been verified.
-func (s *Synchronizer) updateHighQC(qc hotstuff.QuorumCert) {
->>>>>>> eb133bb1
 	newBlock, ok := s.mods.BlockChain().Get(qc.BlockHash())
 	if !ok {
 		s.mods.Logger().Info("updateHighQC: Could not find block referenced by new QC!")
@@ -460,11 +371,7 @@
 }
 
 // updateHighTC attempts to update the highTC, but does not verify the tc first.
-<<<<<<< HEAD
 func (s *Synchronizer) updateHighTC(tc msg.TimeoutCert) {
-=======
-func (s *Synchronizer) updateHighTC(tc hotstuff.TimeoutCert) {
->>>>>>> eb133bb1
 	if tc.View() > s.highTC.View() {
 		s.highTC = tc
 		s.mods.Logger().Debug("HighTC updated")
@@ -480,15 +387,11 @@
 
 // ViewChangeEvent is sent on the eventloop whenever a view change occurs.
 type ViewChangeEvent struct {
-<<<<<<< HEAD
 	View    msg.View
-=======
-	View    hotstuff.View
->>>>>>> eb133bb1
 	Timeout bool
 }
 
 // TimeoutEvent is sent on the eventloop when a local timeout occurs.
 type TimeoutEvent struct {
-	View hotstuff.View
+	View msg.View
 }