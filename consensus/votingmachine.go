package consensus

import (
	"github.com/relab/hotstuff/msg"
	"sync"

	"github.com/relab/hotstuff"
	"github.com/relab/hotstuff/modules"
)

// VotingMachine collects votes.
type VotingMachine struct {
	mut           sync.Mutex
<<<<<<< HEAD
	mods          *Modules
	verifiedVotes map[msg.Hash][]msg.PartialCert // verified votes that could become a QC
=======
	mods          *modules.ConsensusCore
	verifiedVotes map[hotstuff.Hash][]hotstuff.PartialCert // verified votes that could become a QC
>>>>>>> eb133bb1
}

// NewVotingMachine returns a new VotingMachine.
func NewVotingMachine() *VotingMachine {
	return &VotingMachine{
<<<<<<< HEAD
		verifiedVotes: make(map[msg.Hash][]msg.PartialCert),
=======
		verifiedVotes: make(map[hotstuff.Hash][]hotstuff.PartialCert),
>>>>>>> eb133bb1
	}
}

// InitModule gives the module a reference to the ConsensusCore object.
// It also allows the module to set module options using the OptionsBuilder.
func (vm *VotingMachine) InitModule(mods *modules.ConsensusCore, _ *modules.OptionsBuilder) {
	vm.mods = mods
<<<<<<< HEAD
	vm.mods.EventLoop().RegisterHandler(msg.VoteMsg{}, func(event interface{}) { vm.OnVote(event.(msg.VoteMsg)) })
}

// OnVote handles an incoming vote.
func (vm *VotingMachine) OnVote(vote msg.VoteMsg) {
=======
	vm.mods.EventLoop().RegisterHandler(hotstuff.VoteMsg{}, func(event any) { vm.OnVote(event.(hotstuff.VoteMsg)) })
}

// OnVote handles an incoming vote.
func (vm *VotingMachine) OnVote(vote hotstuff.VoteMsg) {
>>>>>>> eb133bb1
	cert := vote.PartialCert
	vm.mods.Logger().Debugf("OnVote(%d): %.8s", vote.ID, cert.BlockHash())

	var (
<<<<<<< HEAD
		block *msg.Block
=======
		block *hotstuff.Block
>>>>>>> eb133bb1
		ok    bool
	)

	if !vote.Deferred {
		// first, try to get the block from the local cache
		block, ok = vm.mods.BlockChain().LocalGet(cert.BlockHash())
		if !ok {
			// if that does not work, we will try to handle this event later.
			// hopefully, the block has arrived by then.
			vm.mods.Logger().Debugf("Local cache miss for block: %.8s", cert.BlockHash())
			vote.Deferred = true
<<<<<<< HEAD
			vm.mods.EventLoop().DelayUntil(msg.ProposeMsg{}, vote)
=======
			vm.mods.EventLoop().DelayUntil(hotstuff.ProposeMsg{}, vote)
>>>>>>> eb133bb1
			return
		}
	} else {
		// if the block has not arrived at this point we will try to fetch it.
		block, ok = vm.mods.BlockChain().Get(cert.BlockHash())
		if !ok {
			vm.mods.Logger().Debugf("Could not find block for vote: %.8s.", cert.BlockHash())
			return
		}
	}

	if block.View() <= vm.mods.Synchronizer().LeafBlock().View() {
		// too old
		return
	}

	if vm.mods.Options().ShouldVerifyVotesSync() {
		vm.verifyCert(cert, block)
	} else {
		go vm.verifyCert(cert, block)
	}
}

<<<<<<< HEAD
func (vm *VotingMachine) verifyCert(cert msg.PartialCert, block *msg.Block) {
=======
func (vm *VotingMachine) verifyCert(cert hotstuff.PartialCert, block *hotstuff.Block) {
>>>>>>> eb133bb1
	if !vm.mods.Crypto().VerifyPartialCert(cert) {
		vm.mods.Logger().Info("OnVote: Vote could not be verified!")
		return
	}

	vm.mut.Lock()
	defer vm.mut.Unlock()

	// this defer will clean up any old votes in verifiedVotes
	defer func() {
		// delete any pending QCs with lower height than bLeaf
		for k := range vm.verifiedVotes {
			if block, ok := vm.mods.BlockChain().LocalGet(k); ok {
				if block.View() <= vm.mods.Synchronizer().LeafBlock().View() {
					delete(vm.verifiedVotes, k)
				}
			} else {
				delete(vm.verifiedVotes, k)
			}
		}
	}()

	votes := vm.verifiedVotes[cert.BlockHash()]
	votes = append(votes, cert)
	vm.verifiedVotes[cert.BlockHash()] = votes

	if len(votes) < vm.mods.Configuration().QuorumSize() {
		return
	}

	qc, err := vm.mods.Crypto().CreateQuorumCert(block, votes)
	if err != nil {
		vm.mods.Logger().Info("OnVote: could not create QC for block: ", err)
		return
	}
	delete(vm.verifiedVotes, cert.BlockHash())

<<<<<<< HEAD
	vm.mods.EventLoop().AddEvent(msg.NewViewMsg{ID: vm.mods.ID(), SyncInfo: msg.NewSyncInfo().WithQC(qc)})
=======
	vm.mods.EventLoop().AddEvent(hotstuff.NewViewMsg{ID: vm.mods.ID(), SyncInfo: hotstuff.NewSyncInfo().WithQC(qc)})
>>>>>>> eb133bb1
}<|MERGE_RESOLUTION|>--- conflicted
+++ resolved
@@ -1,33 +1,24 @@
 package consensus
 
 import (
-	"github.com/relab/hotstuff/msg"
 	"sync"
 
-	"github.com/relab/hotstuff"
+	"github.com/relab/hotstuff/msg"
+
 	"github.com/relab/hotstuff/modules"
 )
 
 // VotingMachine collects votes.
 type VotingMachine struct {
 	mut           sync.Mutex
-<<<<<<< HEAD
-	mods          *Modules
+	mods          *modules.ConsensusCore
 	verifiedVotes map[msg.Hash][]msg.PartialCert // verified votes that could become a QC
-=======
-	mods          *modules.ConsensusCore
-	verifiedVotes map[hotstuff.Hash][]hotstuff.PartialCert // verified votes that could become a QC
->>>>>>> eb133bb1
 }
 
 // NewVotingMachine returns a new VotingMachine.
 func NewVotingMachine() *VotingMachine {
 	return &VotingMachine{
-<<<<<<< HEAD
 		verifiedVotes: make(map[msg.Hash][]msg.PartialCert),
-=======
-		verifiedVotes: make(map[hotstuff.Hash][]hotstuff.PartialCert),
->>>>>>> eb133bb1
 	}
 }
 
@@ -35,28 +26,16 @@
 // It also allows the module to set module options using the OptionsBuilder.
 func (vm *VotingMachine) InitModule(mods *modules.ConsensusCore, _ *modules.OptionsBuilder) {
 	vm.mods = mods
-<<<<<<< HEAD
-	vm.mods.EventLoop().RegisterHandler(msg.VoteMsg{}, func(event interface{}) { vm.OnVote(event.(msg.VoteMsg)) })
+	vm.mods.EventLoop().RegisterHandler(msg.VoteMsg{}, func(event any) { vm.OnVote(event.(msg.VoteMsg)) })
 }
 
 // OnVote handles an incoming vote.
 func (vm *VotingMachine) OnVote(vote msg.VoteMsg) {
-=======
-	vm.mods.EventLoop().RegisterHandler(hotstuff.VoteMsg{}, func(event any) { vm.OnVote(event.(hotstuff.VoteMsg)) })
-}
-
-// OnVote handles an incoming vote.
-func (vm *VotingMachine) OnVote(vote hotstuff.VoteMsg) {
->>>>>>> eb133bb1
 	cert := vote.PartialCert
 	vm.mods.Logger().Debugf("OnVote(%d): %.8s", vote.ID, cert.BlockHash())
 
 	var (
-<<<<<<< HEAD
 		block *msg.Block
-=======
-		block *hotstuff.Block
->>>>>>> eb133bb1
 		ok    bool
 	)
 
@@ -68,11 +47,7 @@
 			// hopefully, the block has arrived by then.
 			vm.mods.Logger().Debugf("Local cache miss for block: %.8s", cert.BlockHash())
 			vote.Deferred = true
-<<<<<<< HEAD
 			vm.mods.EventLoop().DelayUntil(msg.ProposeMsg{}, vote)
-=======
-			vm.mods.EventLoop().DelayUntil(hotstuff.ProposeMsg{}, vote)
->>>>>>> eb133bb1
 			return
 		}
 	} else {
@@ -96,11 +71,7 @@
 	}
 }
 
-<<<<<<< HEAD
 func (vm *VotingMachine) verifyCert(cert msg.PartialCert, block *msg.Block) {
-=======
-func (vm *VotingMachine) verifyCert(cert hotstuff.PartialCert, block *hotstuff.Block) {
->>>>>>> eb133bb1
 	if !vm.mods.Crypto().VerifyPartialCert(cert) {
 		vm.mods.Logger().Info("OnVote: Vote could not be verified!")
 		return
@@ -138,9 +109,5 @@
 	}
 	delete(vm.verifiedVotes, cert.BlockHash())
 
-<<<<<<< HEAD
 	vm.mods.EventLoop().AddEvent(msg.NewViewMsg{ID: vm.mods.ID(), SyncInfo: msg.NewSyncInfo().WithQC(qc)})
-=======
-	vm.mods.EventLoop().AddEvent(hotstuff.NewViewMsg{ID: vm.mods.ID(), SyncInfo: hotstuff.NewSyncInfo().WithQC(qc)})
->>>>>>> eb133bb1
 }