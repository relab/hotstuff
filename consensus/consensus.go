--- conflicted
+++ resolved
@@ -1,14 +1,11 @@
 package consensus
 
 import (
-<<<<<<< HEAD
+	"fmt"
+	"sync"
+
 	"github.com/relab/hotstuff/msg"
-=======
-	"fmt"
->>>>>>> eb133bb1
-	"sync"
-
-	"github.com/relab/hotstuff"
+
 	"github.com/relab/hotstuff/modules"
 )
 
@@ -19,17 +16,10 @@
 // as this is handled by the ConsensusBase struct.
 type Rules interface {
 	// VoteRule decides whether to vote for the block.
-<<<<<<< HEAD
 	VoteRule(proposal msg.ProposeMsg) bool
 	// CommitRule decides whether any ancestor of the block can be committed.
 	// Returns the youngest ancestor of the block that can be committed.
 	CommitRule(*msg.Block) *msg.Block
-=======
-	VoteRule(proposal hotstuff.ProposeMsg) bool
-	// CommitRule decides whether any ancestor of the block can be committed.
-	// Returns the youngest ancestor of the block that can be committed.
-	CommitRule(*hotstuff.Block) *hotstuff.Block
->>>>>>> eb133bb1
 	// ChainLength returns the number of blocks that need to be chained together in order to commit.
 	ChainLength() int
 }
@@ -38,11 +28,7 @@
 // This allows implementors to specify how new blocks are created.
 type ProposeRuler interface {
 	// ProposeRule creates a new proposal.
-<<<<<<< HEAD
 	ProposeRule(cert msg.SyncInfo, cmd msg.Command) (proposal msg.ProposeMsg, ok bool)
-=======
-	ProposeRule(cert hotstuff.SyncInfo, cmd hotstuff.Command) (proposal hotstuff.ProposeMsg, ok bool)
->>>>>>> eb133bb1
 }
 
 // consensusBase provides a default implementation of the Consensus interface
@@ -51,17 +37,10 @@
 	impl Rules
 	mods *modules.ConsensusCore
 
-<<<<<<< HEAD
 	lastVote msg.View
 
 	mut   sync.Mutex
 	bExec *msg.Block
-=======
-	lastVote hotstuff.View
-
-	mut   sync.Mutex
-	bExec *hotstuff.Block
->>>>>>> eb133bb1
 }
 
 // New returns a new Consensus instance based on the given Rules implementation.
@@ -69,19 +48,11 @@
 	return &consensusBase{
 		impl:     impl,
 		lastVote: 0,
-<<<<<<< HEAD
 		bExec:    msg.GetGenesis(),
 	}
 }
 
 func (cs *consensusBase) CommittedBlock() *msg.Block {
-=======
-		bExec:    hotstuff.GetGenesis(),
-	}
-}
-
-func (cs *consensusBase) CommittedBlock() *hotstuff.Block {
->>>>>>> eb133bb1
 	cs.mut.Lock()
 	defer cs.mut.Unlock()
 	return cs.bExec
@@ -92,33 +63,20 @@
 	if mod, ok := cs.impl.(modules.ConsensusModule); ok {
 		mod.InitModule(mods, opts)
 	}
-<<<<<<< HEAD
 	cs.mods.EventLoop().RegisterHandler(msg.ProposeMsg{}, func(event interface{}) {
 		cs.OnPropose(event.(msg.ProposeMsg))
-=======
-	cs.mods.EventLoop().RegisterHandler(hotstuff.ProposeMsg{}, func(event any) {
-		cs.OnPropose(event.(hotstuff.ProposeMsg))
->>>>>>> eb133bb1
 	})
 }
 
 // StopVoting ensures that no voting happens in a view earlier than `view`.
-<<<<<<< HEAD
 func (cs *consensusBase) StopVoting(view msg.View) {
-=======
-func (cs *consensusBase) StopVoting(view hotstuff.View) {
->>>>>>> eb133bb1
 	if cs.lastVote < view {
 		cs.lastVote = view
 	}
 }
 
 // Propose creates a new proposal.
-<<<<<<< HEAD
 func (cs *consensusBase) Propose(cert msg.SyncInfo) {
-=======
-func (cs *consensusBase) Propose(cert hotstuff.SyncInfo) {
->>>>>>> eb133bb1
 	cs.mods.Logger().Debug("Propose")
 
 	qc, ok := cert.QC()
@@ -137,11 +95,7 @@
 		return
 	}
 
-<<<<<<< HEAD
 	var proposal msg.ProposeMsg
-=======
-	var proposal hotstuff.ProposeMsg
->>>>>>> eb133bb1
 	if proposer, ok := cs.impl.(ProposeRuler); ok {
 		proposal, ok = proposer.ProposeRule(cert, cmd)
 		if !ok {
@@ -149,15 +103,9 @@
 			return
 		}
 	} else {
-<<<<<<< HEAD
 		proposal = msg.ProposeMsg{
 			ID: cs.mods.ID(),
 			Block: msg.NewBlock(
-=======
-		proposal = hotstuff.ProposeMsg{
-			ID: cs.mods.ID(),
-			Block: hotstuff.NewBlock(
->>>>>>> eb133bb1
 				cs.mods.Synchronizer().LeafBlock().Hash(),
 				qc,
 				cmd,
@@ -178,12 +126,7 @@
 	cs.OnPropose(proposal)
 }
 
-<<<<<<< HEAD
 func (cs *consensusBase) OnPropose(proposal msg.ProposeMsg) {
-=======
-func (cs *consensusBase) OnPropose(proposal hotstuff.ProposeMsg) { //nolint:gocyclo
-	// TODO: extract parts of this method into helper functions maybe?
->>>>>>> eb133bb1
 	cs.mods.Logger().Debugf("OnPropose: %v", proposal.Block)
 
 	block := proposal.Block
@@ -237,13 +180,9 @@
 		if b := cs.impl.CommitRule(block); b != nil {
 			cs.commit(b)
 		}
-<<<<<<< HEAD
-		cs.mods.Synchronizer().AdvanceView(msg.NewSyncInfo().WithQC(block.QuorumCert()))
-=======
 		if !didAdvanceView {
-			cs.mods.Synchronizer().AdvanceView(hotstuff.NewSyncInfo().WithQC(block.QuorumCert()))
-		}
->>>>>>> eb133bb1
+			cs.mods.Synchronizer().AdvanceView(msg.NewSyncInfo().WithQC(block.QuorumCert()))
+		}
 	}()
 
 	if block.View() <= cs.lastVote {
@@ -262,7 +201,7 @@
 	if cs.mods.Options().ShouldUseHandel() {
 		// Need to call advanceview such that the view context will be fresh.
 		// TODO: we could instead
-		cs.mods.Synchronizer().AdvanceView(hotstuff.NewSyncInfo().WithQC(block.QuorumCert()))
+		cs.mods.Synchronizer().AdvanceView(msg.NewSyncInfo().WithQC(block.QuorumCert()))
 		didAdvanceView = true
 		cs.mods.Handel().Begin(pc)
 		return
@@ -270,11 +209,7 @@
 
 	leaderID := cs.mods.LeaderRotation().GetLeader(cs.lastVote + 1)
 	if leaderID == cs.mods.ID() {
-<<<<<<< HEAD
 		cs.mods.EventLoop().AddEvent(msg.VoteMsg{ID: cs.mods.ID(), PartialCert: pc})
-=======
-		cs.mods.EventLoop().AddEvent(hotstuff.VoteMsg{ID: cs.mods.ID(), PartialCert: pc})
->>>>>>> eb133bb1
 		return
 	}
 
@@ -287,11 +222,7 @@
 	leader.Vote(pc)
 }
 
-<<<<<<< HEAD
 func (cs *consensusBase) commit(block *msg.Block) {
-=======
-func (cs *consensusBase) commit(block *hotstuff.Block) {
->>>>>>> eb133bb1
 	cs.mut.Lock()
 	// can't recurse due to requiring the mutex, so we use a helper instead.
 	err := cs.commitInner(block)
@@ -310,16 +241,7 @@
 }
 
 // recursive helper for commit
-<<<<<<< HEAD
-func (cs *consensusBase) commitInner(block *msg.Block) {
-	if cs.bExec.View() < block.View() {
-		if parent, ok := cs.mods.BlockChain().Get(block.Parent()); ok {
-			cs.commitInner(parent)
-		} else {
-			cs.mods.Logger().Warn("Refusing to commit because parent block could not be retrieved.")
-			return
-=======
-func (cs *consensusBase) commitInner(block *hotstuff.Block) error {
+func (cs *consensusBase) commitInner(block *msg.Block) error {
 	if cs.bExec.View() >= block.View() {
 		return nil
 	}
@@ -327,7 +249,6 @@
 		err := cs.commitInner(parent)
 		if err != nil {
 			return err
->>>>>>> eb133bb1
 		}
 	} else {
 		return fmt.Errorf("failed to locate block: %s", block.Parent())
