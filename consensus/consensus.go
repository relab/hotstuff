package consensus

import (
	"fmt"
	"sync"

	"github.com/relab/hotstuff"
	"github.com/relab/hotstuff/core"
	"github.com/relab/hotstuff/eventloop"
	"github.com/relab/hotstuff/logging"
	"github.com/relab/hotstuff/modules"
	"github.com/relab/hotstuff/synchronizer"
)

// consensusBase provides a default implementation of the Consensus interface
// for implementations of the ConsensusImpl interface.
type consensusBase struct {
	acceptor       core.Acceptor
	blockChain     core.BlockChain
	commandQueue   core.CommandQueue
	configuration  core.Configuration
	crypto         core.Crypto
	eventLoop      *eventloop.EventLoop
	executor       core.ExecutorExt
	forkHandler    core.ForkHandlerExt
	leaderRotation modules.LeaderRotation
	logger         logging.Logger
	opts           *core.Options
	rules          modules.Rules
	synchronizer   core.Synchronizer

<<<<<<< HEAD
	handel core.Handel

=======
>>>>>>> 29de594a
	lastVote hotstuff.View

	mut   sync.Mutex
	bExec *hotstuff.Block
}

// New returns a new Consensus instance based on the given Rules implementation.
func New() core.Consensus {
	return &consensusBase{
		lastVote: 0,
		bExec:    hotstuff.GetGenesis(),
	}
}

// InitComponent initializes the module.
func (cs *consensusBase) InitComponent(mods *core.Core) {
	mods.Get(
		&cs.acceptor,
		&cs.blockChain,
		&cs.commandQueue,
		&cs.configuration,
		&cs.crypto,
		&cs.eventLoop,
		&cs.executor,
		&cs.forkHandler,
		&cs.rules,
		&cs.leaderRotation,
		&cs.logger,
		&cs.opts,
		&cs.synchronizer,
	)

<<<<<<< HEAD
	mods.TryGet(&cs.handel)

	if mod, ok := cs.rules.(core.Component); ok {
		mod.InitComponent(mods)
=======
	if mod, ok := cs.impl.(modules.Module); ok {
		mod.InitModule(mods)
>>>>>>> 29de594a
	}

	cs.eventLoop.RegisterHandler(hotstuff.ProposeMsg{}, func(event any) {
		cs.OnPropose(event.(hotstuff.ProposeMsg))
	})
}

func (cs *consensusBase) CommittedBlock() *hotstuff.Block {
	cs.mut.Lock()
	defer cs.mut.Unlock()
	return cs.bExec
}

// StopVoting ensures that no voting happens in a view earlier than `view`.
func (cs *consensusBase) StopVoting(view hotstuff.View) {
	if cs.lastVote < view {
		cs.lastVote = view
	}
}

// Propose creates a new proposal.
func (cs *consensusBase) Propose(cert hotstuff.SyncInfo) {
	cs.logger.Debug("Propose")

	qc, ok := cert.QC()
	if ok {
		// tell the acceptor that the previous proposal succeeded.
		if qcBlock, ok := cs.blockChain.Get(qc.BlockHash()); ok {
			cs.acceptor.Proposed(qcBlock.Command())
		} else {
			cs.logger.Errorf("Could not find block for QC: %s", qc)
		}
	}

	ctx, cancel := synchronizer.TimeoutContext(cs.eventLoop.Context(), cs.eventLoop)
	defer cancel()

	cmd, ok := cs.commandQueue.Get(ctx)
	if !ok {
		cs.logger.Debug("Propose: No command")
		return
	}

	var proposal hotstuff.ProposeMsg
	if proposer, ok := cs.rules.(modules.ProposeRuler); ok {
		proposal, ok = proposer.ProposeRule(cert, cmd)
		if !ok {
			cs.logger.Debug("Propose: No block")
			return
		}
	} else {
		proposal = hotstuff.ProposeMsg{
			ID: cs.opts.ID(),
			Block: hotstuff.NewBlock(
				qc.BlockHash(),
				qc,
				cmd,
				cs.synchronizer.View(),
				cs.opts.ID(),
			),
		}

		if aggQC, ok := cert.AggQC(); ok && cs.opts.ShouldUseAggQC() {
			proposal.AggregateQC = &aggQC
		}
	}

	cs.blockChain.Store(proposal.Block)

	cs.configuration.Propose(proposal)
	// self vote
	cs.OnPropose(proposal)
}

func (cs *consensusBase) OnPropose(proposal hotstuff.ProposeMsg) { //nolint:gocyclo
	// TODO: extract parts of this method into helper functions maybe?
	cs.logger.Debugf("OnPropose: %v", proposal.Block)

	block := proposal.Block

	if cs.opts.ShouldUseAggQC() && proposal.AggregateQC != nil {
		highQC, ok := cs.crypto.VerifyAggregateQC(*proposal.AggregateQC)
		if !ok {
			cs.logger.Warn("OnPropose: failed to verify aggregate QC")
			return
		}
		// NOTE: for simplicity, we require that the highQC found in the AggregateQC equals the QC embedded in the block.
		if !block.QuorumCert().Equals(highQC) {
			cs.logger.Warn("OnPropose: block QC does not equal highQC")
			return
		}
	}

	if !cs.crypto.VerifyQuorumCert(block.QuorumCert()) {
		cs.logger.Info("OnPropose: invalid QC")
		return
	}

	// ensure the block came from the leader.
	if proposal.ID != cs.leaderRotation.GetLeader(block.View()) {
		cs.logger.Info("OnPropose: block was not proposed by the expected leader")
		return
	}

	if !cs.rules.VoteRule(proposal) {
		cs.logger.Info("OnPropose: Block not voted for")
		return
	}

	if qcBlock, ok := cs.blockChain.Get(block.QuorumCert().BlockHash()); ok {
		cs.acceptor.Proposed(qcBlock.Command())
	} else {
		cs.logger.Info("OnPropose: Failed to fetch qcBlock")
	}

	if !cs.acceptor.Accept(block.Command()) {
		cs.logger.Info("OnPropose: command not accepted")
		return
	}

	// block is safe and was accepted
	cs.blockChain.Store(block)

	if b := cs.rules.CommitRule(block); b != nil {
		cs.commit(b)
	}
	cs.synchronizer.AdvanceView(hotstuff.NewSyncInfo().WithQC(block.QuorumCert()))

	if block.View() <= cs.lastVote {
		cs.logger.Info("OnPropose: block view too old")
		return
	}

	pc, err := cs.crypto.CreatePartialCert(block)
	if err != nil {
		cs.logger.Error("OnPropose: failed to sign block: ", err)
		return
	}

	cs.lastVote = block.View()

	leaderID := cs.leaderRotation.GetLeader(cs.lastVote + 1)
	if leaderID == cs.opts.ID() {
		cs.eventLoop.AddEvent(hotstuff.VoteMsg{ID: cs.opts.ID(), PartialCert: pc})
		return
	}

	leader, ok := cs.configuration.Replica(leaderID)
	if !ok {
		cs.logger.Warnf("Replica with ID %d was not found!", leaderID)
		return
	}

	leader.Vote(pc)
}

func (cs *consensusBase) commit(block *hotstuff.Block) {
	cs.mut.Lock()
	// can't recurse due to requiring the mutex, so we use a helper instead.
	err := cs.commitInner(block)
	cs.mut.Unlock()

	if err != nil {
		cs.logger.Warnf("failed to commit: %v", err)
		return
	}

	// prune the blockchain and handle forked blocks
	forkedBlocks := cs.blockChain.PruneToHeight(block.View())
	for _, block := range forkedBlocks {
		cs.forkHandler.Fork(block)
	}
}

// recursive helper for commit
func (cs *consensusBase) commitInner(block *hotstuff.Block) error {
	if cs.bExec.View() >= block.View() {
		return nil
	}
	if parent, ok := cs.blockChain.Get(block.Parent()); ok {
		err := cs.commitInner(parent)
		if err != nil {
			return err
		}
	} else {
		return fmt.Errorf("failed to locate block: %s", block.Parent())
	}
	cs.logger.Debug("EXEC: ", block)
	cs.executor.Exec(block)
	cs.bExec = block
	return nil
}

// ChainLength returns the number of blocks that need to be chained together in order to commit.
func (cs *consensusBase) ChainLength() int {
	return cs.rules.ChainLength()
}<|MERGE_RESOLUTION|>--- conflicted
+++ resolved
@@ -29,11 +29,6 @@
 	rules          modules.Rules
 	synchronizer   core.Synchronizer
 
-<<<<<<< HEAD
-	handel core.Handel
-
-=======
->>>>>>> 29de594a
 	lastVote hotstuff.View
 
 	mut   sync.Mutex
@@ -66,15 +61,8 @@
 		&cs.synchronizer,
 	)
 
-<<<<<<< HEAD
-	mods.TryGet(&cs.handel)
-
 	if mod, ok := cs.rules.(core.Component); ok {
 		mod.InitComponent(mods)
-=======
-	if mod, ok := cs.impl.(modules.Module); ok {
-		mod.InitModule(mods)
->>>>>>> 29de594a
 	}
 
 	cs.eventLoop.RegisterHandler(hotstuff.ProposeMsg{}, func(event any) {
