// Package simplehotstuff implements a simplified version of the three-chain HotStuff protocol.
package simplehotstuff

import (
	"github.com/relab/hotstuff"
	"github.com/relab/hotstuff/consensus"
	"github.com/relab/hotstuff/modules"
	"github.com/relab/hotstuff/msg"
)

func init() {
	modules.RegisterModule("simplehotstuff", New)
}

// SimpleHotStuff implements a simplified version of the HotStuff algorithm.
//
// Based on the simplified algorithm described in the paper
// "Formal Verification of HotStuff" by Leander Jehl.
type SimpleHotStuff struct {
	mods *modules.ConsensusCore

<<<<<<< HEAD
	locked *msg.Block
=======
	locked *hotstuff.Block
>>>>>>> eb133bb1
}

// New returns a new SimpleHotStuff instance.
func New() consensus.Rules {
	return &SimpleHotStuff{
<<<<<<< HEAD
		locked: msg.GetGenesis(),
=======
		locked: hotstuff.GetGenesis(),
>>>>>>> eb133bb1
	}
}

// InitModule gives the module a reference to the ConsensusCore object.
// It also allows the module to set module options using the OptionsBuilder.
func (hs *SimpleHotStuff) InitModule(mods *modules.ConsensusCore, _ *modules.OptionsBuilder) {
	hs.mods = mods
}

// VoteRule decides if the replica should vote for the given block.
<<<<<<< HEAD
func (hs *SimpleHotStuff) VoteRule(proposal msg.ProposeMsg) bool {
=======
func (hs *SimpleHotStuff) VoteRule(proposal hotstuff.ProposeMsg) bool {
>>>>>>> eb133bb1
	block := proposal.Block

	// Rule 1: can only vote in increasing rounds
	if block.View() < hs.mods.Synchronizer().View() {
		hs.mods.Logger().Info("VoteRule: block view too low")
		return false
	}

	parent, ok := hs.mods.BlockChain().Get(block.QuorumCert().BlockHash())
	if !ok {
		hs.mods.Logger().Info("VoteRule: missing parent block: ", block.QuorumCert().BlockHash())
		return false
	}

	// Rule 2: can only vote if parent's view is greater than or equal to locked block's view.
	if parent.View() < hs.locked.View() {
		hs.mods.Logger().Info("OnPropose: parent too old")
		return false
	}

	return true
}

// CommitRule decides if an ancestor of the block can be committed, and returns the ancestor, otherwise returns nil.
<<<<<<< HEAD
func (hs *SimpleHotStuff) CommitRule(block *msg.Block) *msg.Block {
=======
func (hs *SimpleHotStuff) CommitRule(block *hotstuff.Block) *hotstuff.Block {
>>>>>>> eb133bb1
	// will consider if the great-grandparent of the new block can be committed.
	p, ok := hs.mods.BlockChain().Get(block.QuorumCert().BlockHash())
	if !ok {
		return nil
	}

	gp, ok := hs.mods.BlockChain().Get(p.QuorumCert().BlockHash())
	if ok && gp.View() > hs.locked.View() {
		hs.locked = gp
		hs.mods.Logger().Debug("Locked: ", gp)
	} else if !ok {
		return nil
	}

	ggp, ok := hs.mods.BlockChain().Get(gp.QuorumCert().BlockHash())
	// we commit the great-grandparent of the block if its grandchild is certified,
	// which we already know is true because the new block contains the grandchild's certificate,
	// and if the great-grandparent's view + 2 equals the grandchild's view.
	if ok && ggp.View()+2 == p.View() {
		return ggp
	}
	return nil
}

// ChainLength returns the number of blocks that need to be chained together in order to commit.
func (hs *SimpleHotStuff) ChainLength() int {
	return 3
}<|MERGE_RESOLUTION|>--- conflicted
+++ resolved
@@ -2,7 +2,6 @@
 package simplehotstuff
 
 import (
-	"github.com/relab/hotstuff"
 	"github.com/relab/hotstuff/consensus"
 	"github.com/relab/hotstuff/modules"
 	"github.com/relab/hotstuff/msg"
@@ -19,21 +18,13 @@
 type SimpleHotStuff struct {
 	mods *modules.ConsensusCore
 
-<<<<<<< HEAD
 	locked *msg.Block
-=======
-	locked *hotstuff.Block
->>>>>>> eb133bb1
 }
 
 // New returns a new SimpleHotStuff instance.
 func New() consensus.Rules {
 	return &SimpleHotStuff{
-<<<<<<< HEAD
 		locked: msg.GetGenesis(),
-=======
-		locked: hotstuff.GetGenesis(),
->>>>>>> eb133bb1
 	}
 }
 
@@ -44,11 +35,7 @@
 }
 
 // VoteRule decides if the replica should vote for the given block.
-<<<<<<< HEAD
 func (hs *SimpleHotStuff) VoteRule(proposal msg.ProposeMsg) bool {
-=======
-func (hs *SimpleHotStuff) VoteRule(proposal hotstuff.ProposeMsg) bool {
->>>>>>> eb133bb1
 	block := proposal.Block
 
 	// Rule 1: can only vote in increasing rounds
@@ -73,11 +60,7 @@
 }
 
 // CommitRule decides if an ancestor of the block can be committed, and returns the ancestor, otherwise returns nil.
-<<<<<<< HEAD
 func (hs *SimpleHotStuff) CommitRule(block *msg.Block) *msg.Block {
-=======
-func (hs *SimpleHotStuff) CommitRule(block *hotstuff.Block) *hotstuff.Block {
->>>>>>> eb133bb1
 	// will consider if the great-grandparent of the new block can be committed.
 	p, ok := hs.mods.BlockChain().Get(block.QuorumCert().BlockHash())
 	if !ok {
