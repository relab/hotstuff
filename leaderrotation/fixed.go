--- conflicted
+++ resolved
@@ -17,11 +17,7 @@
 }
 
 // GetLeader returns the id of the leader in the given view
-<<<<<<< HEAD
 func (f fixed) GetLeader(_ msg.View) hotstuff.ID {
-=======
-func (f fixed) GetLeader(_ hotstuff.View) hotstuff.ID {
->>>>>>> eb133bb1
 	return f.leader
 }
 
