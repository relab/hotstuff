--- conflicted
+++ resolved
@@ -21,11 +21,7 @@
 }
 
 // GetLeader returns the id of the leader in the given view
-<<<<<<< HEAD
 func (rr roundRobin) GetLeader(view msg.View) hotstuff.ID {
-=======
-func (rr roundRobin) GetLeader(view hotstuff.View) hotstuff.ID {
->>>>>>> eb133bb1
 	// TODO: does not support reconfiguration
 	// assume IDs start at 1
 	return chooseRoundRobin(view, rr.mods.Configuration().Len())
@@ -36,11 +32,6 @@
 	return &roundRobin{}
 }
 
-<<<<<<< HEAD
 func chooseRoundRobin(view msg.View, numReplicas int) hotstuff.ID {
 	return hotstuff.ID(view%msg.View(numReplicas) + 1)
-=======
-func chooseRoundRobin(view hotstuff.View, numReplicas int) hotstuff.ID {
-	return hotstuff.ID(view%hotstuff.View(numReplicas) + 1)
->>>>>>> eb133bb1
 }