--- conflicted
+++ resolved
@@ -1,8 +1,9 @@
 package leaderrotation
 
 import (
+	"math/rand"
+
 	"github.com/relab/hotstuff/msg"
-	"math/rand"
 
 	wr "github.com/mroth/weightedrand"
 	"golang.org/x/exp/slices"
@@ -18,13 +19,8 @@
 type reputationsMap map[hotstuff.ID]float64
 
 type repBased struct {
-<<<<<<< HEAD
-	mods           *consensus.Modules
+	mods           *modules.ConsensusCore
 	prevCommitHead *msg.Block
-=======
-	mods           *modules.ConsensusCore
-	prevCommitHead *hotstuff.Block
->>>>>>> eb133bb1
 	reputations    reputationsMap // latest reputations
 }
 
@@ -37,15 +33,9 @@
 // TODO: should GetLeader be thread-safe?
 
 // GetLeader returns the id of the leader in the given view
-<<<<<<< HEAD
 func (r *repBased) GetLeader(view msg.View) hotstuff.ID {
 	block := r.mods.Consensus().CommittedBlock()
 	if block.View() > view-msg.View(r.mods.Consensus().ChainLength()) {
-=======
-func (r *repBased) GetLeader(view hotstuff.View) hotstuff.ID {
-	block := r.mods.Consensus().CommittedBlock()
-	if block.View() > view-hotstuff.View(r.mods.Consensus().ChainLength()) {
->>>>>>> eb133bb1
 		// TODO: it could be possible to lookup leaders for older views if we
 		// store a copy of the reputations in a metadata field of each block.
 		r.mods.Logger().Error("looking up leaders of old views is not supported")
@@ -108,10 +98,6 @@
 func NewRepBased() modules.LeaderRotation {
 	return &repBased{
 		reputations:    make(reputationsMap),
-<<<<<<< HEAD
 		prevCommitHead: msg.GetGenesis(),
-=======
-		prevCommitHead: hotstuff.GetGenesis(),
->>>>>>> eb133bb1
 	}
 }