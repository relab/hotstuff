--- conflicted
+++ resolved
@@ -1,8 +1,9 @@
 package leaderrotation
 
 import (
+	"math/rand"
+
 	"github.com/relab/hotstuff/msg"
-	"math/rand"
 
 	"github.com/relab/hotstuff"
 	"github.com/relab/hotstuff/modules"
@@ -21,11 +22,7 @@
 	c.mods = mods
 }
 
-<<<<<<< HEAD
 func (c carousel) GetLeader(round msg.View) hotstuff.ID {
-=======
-func (c carousel) GetLeader(round hotstuff.View) hotstuff.ID {
->>>>>>> eb133bb1
 	commitHead := c.mods.Consensus().CommittedBlock()
 
 	if commitHead.QuorumCert().Signature() == nil {
@@ -33,11 +30,7 @@
 		return chooseRoundRobin(round, c.mods.Configuration().Len())
 	}
 
-<<<<<<< HEAD
 	if commitHead.View() != round-msg.View(c.mods.Consensus().ChainLength()) {
-=======
-	if commitHead.View() != round-hotstuff.View(c.mods.Consensus().ChainLength()) {
->>>>>>> eb133bb1
 		c.mods.Logger().Debugf("fallback to round-robin (view=%d, commitHead=%d)", round, commitHead.View())
 		return chooseRoundRobin(round, c.mods.Configuration().Len())
 	}
@@ -48,19 +41,11 @@
 		block       = commitHead
 		f           = hotstuff.NumFaulty(c.mods.Configuration().Len())
 		i           = 0
-<<<<<<< HEAD
 		lastAuthors = msg.NewIDSet()
 		ok          = true
 	)
 
 	for ok && i < f && block != msg.GetGenesis() {
-=======
-		lastAuthors = hotstuff.NewIDSet()
-		ok          = true
-	)
-
-	for ok && i < f && block != hotstuff.GetGenesis() {
->>>>>>> eb133bb1
 		lastAuthors.Add(block.Proposer())
 		block, ok = c.mods.BlockChain().Get(block.Parent())
 		i++
