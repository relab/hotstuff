--- conflicted
+++ resolved
@@ -5,16 +5,13 @@
 	"context"
 	"crypto/tls"
 	"crypto/x509"
-<<<<<<< HEAD
-	"github.com/relab/hotstuff/msg"
-=======
-	"github.com/relab/hotstuff/modules"
->>>>>>> eb133bb1
 	"net"
 
 	"github.com/relab/gorums"
 	"github.com/relab/hotstuff"
 	"github.com/relab/hotstuff/backend"
+	"github.com/relab/hotstuff/modules"
+	"github.com/relab/hotstuff/msg"
 	"google.golang.org/grpc"
 	"google.golang.org/grpc/credentials"
 	"google.golang.org/protobuf/types/known/emptypb"
@@ -31,11 +28,7 @@
 	// The id of the replica.
 	ID hotstuff.ID
 	// The private key of the replica.
-<<<<<<< HEAD
 	PrivateKey msg.PrivateKey
-=======
-	PrivateKey hotstuff.PrivateKey
->>>>>>> eb133bb1
 	// Controls whether TLS is used.
 	TLS bool
 	// The TLS certificate.
