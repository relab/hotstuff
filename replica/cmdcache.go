--- conflicted
+++ resolved
@@ -3,12 +3,9 @@
 import (
 	"container/list"
 	"context"
-<<<<<<< HEAD
+	"sync"
+
 	"github.com/relab/hotstuff/msg"
-=======
-	"github.com/relab/hotstuff"
->>>>>>> eb133bb1
-	"sync"
 
 	"github.com/relab/hotstuff/internal/proto/clientpb"
 	"github.com/relab/hotstuff/modules"
@@ -59,11 +56,7 @@
 }
 
 // Get returns a batch of commands to propose.
-<<<<<<< HEAD
 func (c *cmdCache) Get(ctx context.Context) (cmd msg.Command, ok bool) {
-=======
-func (c *cmdCache) Get(ctx context.Context) (cmd hotstuff.Command, ok bool) {
->>>>>>> eb133bb1
 	batch := new(clientpb.Batch)
 
 	c.mut.Lock()
@@ -110,20 +103,12 @@
 		return "", false
 	}
 
-<<<<<<< HEAD
 	cmd = msg.Command(b)
-=======
-	cmd = hotstuff.Command(b)
->>>>>>> eb133bb1
 	return cmd, true
 }
 
 // Accept returns true if the replica can accept the batch.
-<<<<<<< HEAD
 func (c *cmdCache) Accept(cmd msg.Command) bool {
-=======
-func (c *cmdCache) Accept(cmd hotstuff.Command) bool {
->>>>>>> eb133bb1
 	batch := new(clientpb.Batch)
 	err := c.unmarshaler.Unmarshal([]byte(cmd), batch)
 	if err != nil {
@@ -145,11 +130,7 @@
 }
 
 // Proposed updates the serial numbers such that we will not accept the given batch again.
-<<<<<<< HEAD
 func (c *cmdCache) Proposed(cmd msg.Command) {
-=======
-func (c *cmdCache) Proposed(cmd hotstuff.Command) {
->>>>>>> eb133bb1
 	batch := new(clientpb.Batch)
 	err := c.unmarshaler.Unmarshal([]byte(cmd), batch)
 	if err != nil {
