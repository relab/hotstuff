package orchestration

import (
	"crypto/rand"
	"crypto/tls"
	"crypto/x509"
	"fmt"
	"io"
	"net"
	"strconv"
	"time"

	"github.com/relab/gorums"
	"github.com/relab/hotstuff"
	"github.com/relab/hotstuff/client"
	"github.com/relab/hotstuff/core"
	"github.com/relab/hotstuff/core/eventloop"
	"github.com/relab/hotstuff/core/logging"
	"github.com/relab/hotstuff/internal/latency"
	"github.com/relab/hotstuff/internal/proto/orchestrationpb"
	"github.com/relab/hotstuff/internal/protostream"
	"github.com/relab/hotstuff/internal/tree"
	"github.com/relab/hotstuff/metrics"
	"github.com/relab/hotstuff/metrics/types"
	"github.com/relab/hotstuff/network"
	"github.com/relab/hotstuff/protocol"
	"github.com/relab/hotstuff/replica"
	"github.com/relab/hotstuff/security/cert"
	"github.com/relab/hotstuff/security/crypto"
	"github.com/relab/hotstuff/security/crypto/keygen"
	"github.com/relab/hotstuff/server"
	"github.com/relab/hotstuff/wiring"
	"google.golang.org/grpc/codes"
	"google.golang.org/grpc/credentials"
	"google.golang.org/grpc/credentials/insecure"
	"google.golang.org/grpc/status"
	"google.golang.org/protobuf/proto"

	// imported modules
	"github.com/relab/hotstuff/protocol/comm"
	"github.com/relab/hotstuff/protocol/consensus"
	"github.com/relab/hotstuff/protocol/leaderrotation"
	_ "github.com/relab/hotstuff/protocol/leaderrotation"
	"github.com/relab/hotstuff/protocol/rules"
	"github.com/relab/hotstuff/protocol/rules/byzantine"
	"github.com/relab/hotstuff/protocol/synchronizer"
	"github.com/relab/hotstuff/protocol/synchronizer/viewduration"
)

// Worker starts and runs clients and replicas based on commands from the controller.
type Worker struct {
	send *protostream.Writer
	recv *protostream.Reader

	metricsLogger       metrics.Logger
	metrics             []string
	measurementInterval time.Duration

	replicas map[hotstuff.ID]*replica.Replica
	clients  map[hotstuff.ID]*client.Client
}

// Run runs the worker until it receives a command to quit.
func (w *Worker) Run() error {
	for {
		msg, err := w.recv.ReadAny()
		if err != nil {
			return err
		}

		var res proto.Message
		switch req := msg.(type) {
		case *orchestrationpb.CreateReplicaRequest:
			res, err = w.createReplicas(req)
		case *orchestrationpb.StartReplicaRequest:
			res, err = w.startReplicas(req)
		case *orchestrationpb.StopReplicaRequest:
			res, err = w.stopReplicas(req)
		case *orchestrationpb.StartClientRequest:
			res, err = w.startClients(req)
		case *orchestrationpb.StopClientRequest:
			res, err = w.stopClients(req)
		case *orchestrationpb.QuitRequest:
			return nil
		}

		if err != nil {
			s, _ := status.FromError(err)
			res = s.Proto()
		}

		err = w.send.WriteAny(res)
		if err != nil {
			return err
		}
	}
}

// NewWorker returns a new worker.
func NewWorker(send *protostream.Writer, recv *protostream.Reader, dl metrics.Logger, metrics []string, measurementInterval time.Duration) Worker {
	return Worker{
		send:                send,
		recv:                recv,
		metricsLogger:       dl,
		metrics:             metrics,
		measurementInterval: measurementInterval,
		replicas:            make(map[hotstuff.ID]*replica.Replica),
		clients:             make(map[hotstuff.ID]*client.Client),
	}
}

func (w *Worker) createReplicas(req *orchestrationpb.CreateReplicaRequest) (*orchestrationpb.CreateReplicaResponse, error) {
	resp := &orchestrationpb.CreateReplicaResponse{Replicas: make(map[uint32]*orchestrationpb.ReplicaInfo)}
	for _, cfg := range req.GetReplicas() {
		r, err := w.createReplica(cfg)
		if err != nil {
			return nil, fmt.Errorf("failed to create replica: %w", err)
		}

		// set up listeners and get the ports
		replicaListener, err := net.Listen("tcp", ":0")
		if err != nil {
			return nil, fmt.Errorf("failed to create listener: %w", err)
		}
		clientListener, err := net.Listen("tcp", ":0")
		if err != nil {
			return nil, fmt.Errorf("failed to create listener: %w", err)
		}
		r.StartServers(replicaListener, clientListener)
		w.replicas[hotstuff.ID(cfg.GetID())] = r

		resp.Replicas[cfg.GetID()] = &orchestrationpb.ReplicaInfo{
			ID:          cfg.GetID(),
			PublicKey:   cfg.GetPublicKey(),
			ReplicaPort: uint32(replicaListener.Addr().(*net.TCPAddr).Port),
			ClientPort:  uint32(clientListener.Addr().(*net.TCPAddr).Port),
		}
	}
	return resp, nil
}

func (w *Worker) createReplica(opts *orchestrationpb.ReplicaOpts) (*replica.Replica, error) {
	w.metricsLogger.Log(opts)
	// get private key and certificates
	privKey, err := keygen.ParsePrivateKey(opts.GetPrivateKey())
	if err != nil {
		return nil, err
	}
	// setup core - used in replica and measurement framework
	runtimeOpts := []core.RuntimeOption{}
	if opts.TreeEnabled() {
		runtimeOpts = append(runtimeOpts, core.WithKauriTree(newTree(opts)))
	}
	runtimeOpts = append(runtimeOpts, core.WithSharedRandomSeed(opts.GetSharedSeed()))
	depsCore := wiring.NewCore(opts.HotstuffID(), "hs", privKey, runtimeOpts...)
	// check if measurements should be enabled
	if w.measurementInterval > 0 {
		// Initializes the metrics modules internally.
		err = metrics.Enable(
			depsCore.EventLoop(),
			depsCore.Logger(),
			w.metricsLogger,
			depsCore.RuntimeCfg().ID(),
			w.measurementInterval,
			w.metrics...,
		)
		if err != nil {
			return nil, err
		}
	}
	creds := insecure.NewCredentials()
	// setup replica
	replicaOpts := []replica.Option{}
	if opts.GetUseTLS() {
		certificate, err := tls.X509KeyPair(opts.GetCertificate(), opts.GetCertificateKey())
		if err != nil {
			return nil, err
		}
		rootCAs := x509.NewCertPool()
		rootCAs.AppendCertsFromPEM(opts.GetCertificateAuthority())
		creds = credentials.NewTLS(&tls.Config{ // overwrite creds to a secure TLS version
			RootCAs:      rootCAs,
			Certificates: []tls.Certificate{certificate},
		})
		replicaOpts = append(replicaOpts, replica.WithTLS(certificate, rootCAs, creds))
	}
	replicaOpts = append(replicaOpts,
		replica.WithServerOptions(server.WithLatencies(opts.HotstuffID(), opts.GetLocations())),
	)
	sender := network.NewGorumsSender(
		depsCore.EventLoop(),
		depsCore.Logger(),
		depsCore.RuntimeCfg(),
		creds,
	)
	depsCore.Logger().Debugf("Initializing module (crypto): %s", opts.GetCrypto())
	base, err := crypto.New(
		depsCore.RuntimeCfg(),
		opts.GetCrypto(),
	)
	if err != nil {
		return nil, err
	}
<<<<<<< HEAD

	var timeoutRules synchronizer.TimeoutRuler
	if opts.GetUseAggQC() {
		// Use aggregated quorum certificates.
		// This must be true for Fast-Hotstuff: https://arxiv.org/abs/2010.11454
		timeoutRules = synchronizer.NewAggregate(depsCore.RuntimeCfg(), depsSecure.Authority())
	} else {
		timeoutRules = synchronizer.NewSimple(depsCore.RuntimeCfg(), depsSecure.Authority())
	}

=======
	depsSecure := wiring.NewSecurity(
		depsCore.EventLoop(),
		depsCore.Logger(),
		depsCore.RuntimeCfg(),
		sender,
		base,
		cert.WithCache(100), // TODO: consider making this configurable
	)
>>>>>>> 7217ee62
	consensusRules, viewStates, leaderRotation, comm, viewDuration, err := initConsensusModules(depsCore, depsSecure, sender, opts)
	if err != nil {
		return nil, err
	}
	return replica.New(
		depsCore,
		depsSecure,
		sender,
		viewStates,
		comm,
		leaderRotation,
		consensusRules,
		viewDuration,
		timeoutRules,
		opts.GetBatchSize(),
		replicaOpts...,
	)
}

func initConsensusModules(
	depsCore *wiring.Core,
	depsSecure *wiring.Security,
	sender *network.GorumsSender,
	opts *orchestrationpb.ReplicaOpts,
) (
	consensus.Ruleset,
	*protocol.ViewStates,
	leaderrotation.LeaderRotation,
	comm.Communication,
	viewduration.ViewDuration,
	error,
) {
	depsCore.Logger().Debugf("Initializing module (consensus rules): %s", opts.GetConsensus())
	consensusRules, err := rules.New(
		depsCore.Logger(),
		depsCore.RuntimeCfg(),
		depsSecure.BlockChain(),
		opts.GetConsensus(),
	)
	if err != nil {
		return nil, nil, nil, nil, nil, err
	}
	if byzStrategy := opts.GetByzantineStrategy(); byzStrategy != "" {
		depsCore.Logger().Debugf("Initializing module (byzantine strategy): %s", byzStrategy)
		byz, err := byzantine.Wrap(
			depsCore.RuntimeCfg(),
			depsSecure.BlockChain(),
			consensusRules,
			byzStrategy,
		)
		if err != nil {
			return nil, nil, nil, nil, nil, err
		}
		consensusRules = byz
	}
	viewStates, err := protocol.NewViewStates(
		depsSecure.BlockChain(),
		depsSecure.Authority(),
	)
	if err != nil {
		return nil, nil, nil, nil, nil, err
	}
	depsCore.Logger().Debugf("Initializing module (leader rotation): %s", opts.GetLeaderRotation())
	leaderRotation, err := leaderrotation.New(
		depsCore.Logger(),
		depsCore.RuntimeCfg(),
		depsSecure.BlockChain(),
		viewStates,
		opts.GetLeaderRotation(),
		consensusRules.ChainLength(),
	)
	if err != nil {
		return nil, nil, nil, nil, nil, err
	}
	depsCore.Logger().Debugf("Initializing module (communication): %s", opts.GetCommunication())
	comm, err := comm.New(
		depsCore.Logger(),
		depsCore.EventLoop(),
		depsCore.RuntimeCfg(),
		depsSecure.BlockChain(),
		depsSecure.Authority(),
		sender,
		leaderRotation,
		viewStates,
		opts.GetCommunication(),
	)
	if err != nil {
		return nil, nil, nil, nil, nil, err
	}
	var viewDuration viewduration.ViewDuration
	if opts.GetFixedTimeout().AsDuration() > 0 {
		viewDuration = viewduration.NewFixed(opts.GetFixedTimeout().AsDuration())
	} else {
		viewDuration = viewduration.NewDynamic(viewduration.NewParams(
			opts.GetTimeoutSamples(),
			opts.GetInitialTimeout().AsDuration(),
			opts.GetMaxTimeout().AsDuration(),
			opts.GetTimeoutMultiplier(),
		))
	}
	return consensusRules, viewStates, leaderRotation, comm, viewDuration, nil
}

// newTree creates a new tree based on the provided options. It uses the aggregation
// time option to determine the delay mode and initializes the tree with the specified
// branch factor, locations, position IDs, and delta duration.
func newTree(opts *orchestrationpb.ReplicaOpts) *tree.Tree {
	delayMode := tree.DelayTypeNone
	if opts.GetAggregationTime() {
		delayMode = tree.DelayTypeAggregation
	}
	return tree.NewDelayed(
		opts.HotstuffID(),
		delayMode,
		int(opts.GetBranchFactor()),
		latency.MatrixFrom(opts.GetLocations()),
		opts.TreePositionIDs(),
		opts.GetTreeDelta().AsDuration(),
	)
}

func (w *Worker) startReplicas(req *orchestrationpb.StartReplicaRequest) (*orchestrationpb.StartReplicaResponse, error) {
	for _, id := range req.GetIDs() {
		replica, ok := w.replicas[hotstuff.ID(id)]
		if !ok {
			return nil, status.Errorf(codes.NotFound, "The replica with ID %d was not found.", id)
		}
		cfg, err := getConfiguration(req.GetConfiguration(), false)
		if err != nil {
			return nil, err
		}
		err = replica.Connect(cfg)
		if err != nil {
			return nil, err
		}

		defer func(id uint32) {
			w.metricsLogger.Log(&types.StartEvent{Event: types.NewReplicaEvent(id, time.Now())})
			replica.Start()
		}(id)
	}
	return &orchestrationpb.StartReplicaResponse{}, nil
}

func (w *Worker) stopReplicas(req *orchestrationpb.StopReplicaRequest) (*orchestrationpb.StopReplicaResponse, error) {
	res := &orchestrationpb.StopReplicaResponse{
		Hashes: make(map[uint32][]byte),
		Counts: make(map[uint32]uint32),
	}
	for _, id := range req.GetIDs() {
		r, ok := w.replicas[hotstuff.ID(id)]
		if !ok {
			return nil, status.Errorf(codes.NotFound, "The replica with id %d was not found.", id)
		}
		r.Stop()
		res.Hashes[id] = r.GetHash()
		res.Counts[id] = r.GetCmdCount()
		// TODO: return test results
	}
	return res, nil
}

func (w *Worker) startClients(req *orchestrationpb.StartClientRequest) (*orchestrationpb.StartClientResponse, error) {
	ca := req.GetCertificateAuthority()
	cp := x509.NewCertPool()
	cp.AppendCertsFromPEM(ca)
	for _, opts := range req.GetClients() {
		w.metricsLogger.Log(opts)

		c := client.Config{
			TLS:           opts.GetUseTLS(),
			RootCAs:       cp,
			MaxConcurrent: opts.GetMaxConcurrent(),
			PayloadSize:   opts.GetPayloadSize(),
			Input:         io.NopCloser(rand.Reader),
			ManagerOptions: []gorums.ManagerOption{
				gorums.WithDialTimeout(opts.GetConnectTimeout().AsDuration()),
			},
			RateLimit:        opts.GetRateLimit(),
			RateStep:         opts.GetRateStep(),
			RateStepInterval: opts.GetRateStepInterval().AsDuration(),
			Timeout:          opts.GetTimeout().AsDuration(),
		}
		runtimeCfg := core.NewRuntimeConfig(hotstuff.ID(opts.GetID()), nil)
		logger := logging.New("cli" + strconv.Itoa(int(opts.GetID())))
		eventLoop := eventloop.New(logger, 1000)

		if w.measurementInterval > 0 {
			err := metrics.Enable(
				eventLoop,
				logger,
				w.metricsLogger,
				runtimeCfg.ID(),
				w.measurementInterval,
				w.metrics...,
			)
			if err != nil {
				return nil, err
			}
		}

		cli := client.New(
			eventLoop,
			logger,
			runtimeCfg,
			c,
		)
		cfg, err := getConfiguration(req.GetConfiguration(), true)
		if err != nil {
			return nil, err
		}
		err = cli.Connect(cfg)
		if err != nil {
			return nil, err
		}
		cli.Start()
		w.metricsLogger.Log(&types.StartEvent{Event: types.NewClientEvent(opts.GetID(), time.Now())})
		w.clients[hotstuff.ID(opts.GetID())] = cli
	}
	return &orchestrationpb.StartClientResponse{}, nil
}

func (w *Worker) stopClients(req *orchestrationpb.StopClientRequest) (*orchestrationpb.StopClientResponse, error) {
	for _, id := range req.GetIDs() {
		cli, ok := w.clients[hotstuff.ID(id)]
		if !ok {
			return nil, status.Errorf(codes.NotFound, "the client with ID %d was not found", id)
		}
		cli.Stop()
	}
	return &orchestrationpb.StopClientResponse{}, nil
}

func getConfiguration(conf map[uint32]*orchestrationpb.ReplicaInfo, client bool) ([]hotstuff.ReplicaInfo, error) {
	replicas := make([]hotstuff.ReplicaInfo, 0, len(conf))
	for _, replica := range conf {
		pubKey, err := keygen.ParsePublicKey(replica.GetPublicKey())
		if err != nil {
			return nil, err
		}
		var addr string
		if client {
			addr = net.JoinHostPort(replica.GetAddress(), strconv.Itoa(int(replica.GetClientPort())))
		} else {
			addr = net.JoinHostPort(replica.GetAddress(), strconv.Itoa(int(replica.GetReplicaPort())))
		}
		replicas = append(replicas, hotstuff.ReplicaInfo{
			ID:      hotstuff.ID(replica.GetID()),
			Address: addr,
			PubKey:  pubKey,
		})
	}
	return replicas, nil
}<|MERGE_RESOLUTION|>--- conflicted
+++ resolved
@@ -201,7 +201,14 @@
 	if err != nil {
 		return nil, err
 	}
-<<<<<<< HEAD
+	depsSecure := wiring.NewSecurity(
+		depsCore.EventLoop(),
+		depsCore.Logger(),
+		depsCore.RuntimeCfg(),
+		sender,
+		base,
+		cert.WithCache(100), // TODO: consider making this configurable
+	)
 
 	var timeoutRules synchronizer.TimeoutRuler
 	if opts.GetUseAggQC() {
@@ -211,17 +218,6 @@
 	} else {
 		timeoutRules = synchronizer.NewSimple(depsCore.RuntimeCfg(), depsSecure.Authority())
 	}
-
-=======
-	depsSecure := wiring.NewSecurity(
-		depsCore.EventLoop(),
-		depsCore.Logger(),
-		depsCore.RuntimeCfg(),
-		sender,
-		base,
-		cert.WithCache(100), // TODO: consider making this configurable
-	)
->>>>>>> 7217ee62
 	consensusRules, viewStates, leaderRotation, comm, viewDuration, err := initConsensusModules(depsCore, depsSecure, sender, opts)
 	if err != nil {
 		return nil, err
