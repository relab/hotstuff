--- conflicted
+++ resolved
@@ -197,14 +197,18 @@
 	if !ok {
 		return nil, fmt.Errorf("invalid leader-rotation algorithm: '%s'", opts.GetLeaderRotation())
 	}
-<<<<<<< HEAD
-
-	duration := synchronizer.NewViewDuration(
-		uint64(opts.GetTimeoutSamples()),
-		float64(opts.GetInitialTimeout().AsDuration().Nanoseconds())/float64(time.Millisecond),
-		float64(opts.GetMaxTimeout().AsDuration().Nanoseconds())/float64(time.Millisecond),
-		float64(opts.GetTimeoutMultiplier()),
-	)
+
+	var duration modules.ViewDuration
+	if opts.GetLeaderRotation() == "tree-leader" {
+		duration = synchronizer.NewFixedViewDuration(opts.GetInitialTimeout().AsDuration())
+	} else {
+		duration = synchronizer.NewViewDuration(
+			uint64(opts.GetTimeoutSamples()),
+			float64(opts.GetInitialTimeout().AsDuration().Nanoseconds())/float64(time.Millisecond),
+			float64(opts.GetMaxTimeout().AsDuration().Nanoseconds())/float64(time.Millisecond),
+			float64(opts.GetTimeoutMultiplier()),
+		)
+	}
 
 	conf := hotstuff.ReplicaConfig{
 		ID:          hotstuff.ID(opts.GetID()),
@@ -237,17 +241,17 @@
 
 	builderOpt := builder.Options()
 	builderOpt.SetSharedRandomSeed(opts.GetSharedSeed())
+	builderOpt.SetTreeConfig(opts.GetBranchFactor(), opts.TreePositionIDs(), opts.TreeDeltaDuration())
 
 	netConfiguration := netconfig.NewConfig()
-	eventLoop := core.NewEventLoop(1000)
-	logger := logging.New("hs" + strconv.Itoa(int(opts.GetID())))
+	eventLoop := core.NewEventLoop(logger, 1000)
 	protocolInvoker := invoker.New(netConfiguration, eventLoop, logger, builderOpt, creds, managerOpts...)
 
 	cmdCache := clientsrv.NewCmdCache(logger, int(conf.BatchSize))
 	clientSrv := clientsrv.NewClientServer(eventLoop, logger, cmdCache, clientSrvOpts)
 	blockChain := blockchain.New(protocolInvoker, eventLoop, logger)
 	committer := committer.New(blockChain, clientSrv, logger)
-	certAuthority := certauth.NewCache(cryptoImpl, blockChain, netConfiguration, 100) // TODO: consider making this configurable
+	certAuthority := certauth.NewCache(cryptoImpl, blockChain, netConfiguration, logger, 100) // TODO: consider making this configurable
 	csus := consensus.New(
 		consensusRules,
 		leaderRotation,
@@ -264,20 +268,6 @@
 	synch := synchronizer.New(cryptoImpl, leaderRotation, duration, blockChain, csus, certAuthority, netConfiguration, protocolInvoker, eventLoop, logger, builderOpt)
 	votingMachine := voting.NewVotingMachine(blockChain, netConfiguration, certAuthority, eventLoop, logger, synch, builderOpt)
 
-=======
-	var viewDuration synchronizer.ViewDuration
-	if opts.GetLeaderRotation() == "tree-leader" {
-		viewDuration = synchronizer.NewFixedViewDuration(opts.GetInitialTimeout().AsDuration())
-	} else {
-		viewDuration = synchronizer.NewViewDuration(
-			uint64(opts.GetTimeoutSamples()),
-			float64(opts.GetInitialTimeout().AsDuration().Nanoseconds())/float64(time.Millisecond),
-			float64(opts.GetMaxTimeout().AsDuration().Nanoseconds())/float64(time.Millisecond),
-			float64(opts.GetTimeoutMultiplier()),
-		)
-	}
-	sync := synchronizer.New(viewDuration)
->>>>>>> a3fa3cfc
 	builder.Add(
 		consensusRules,
 		duration,
@@ -298,16 +288,7 @@
 		votingMachine,
 
 		w.metricsLogger,
-<<<<<<< HEAD
 	)
-=======
-		blockchain.New(),
-		logger,
-	)
-	builder.Options().SetSharedRandomSeed(opts.GetSharedSeed())
-	builder.Options().SetTreeConfig(opts.GetBranchFactor(), opts.TreePositionIDs(), opts.TreeDeltaDuration())
-
->>>>>>> a3fa3cfc
 	if w.measurementInterval > 0 {
 		replicaMetrics := metrics.GetReplicaMetrics(w.metrics...)
 		builder.Add(replicaMetrics...)
@@ -329,6 +310,7 @@
 		logger,
 		clientSrv,
 		protocolInvoker,
+		builderOpt,
 
 		conf,
 		builder), nil
@@ -398,7 +380,8 @@
 		}
 		mods := core.NewBuilder(hotstuff.ID(opts.GetID()), nil)
 		buildOpt := mods.Options()
-		eventLoop := core.NewEventLoop(1000)
+		logger := logging.New("cli" + strconv.Itoa(int(opts.GetID())))
+		eventLoop := core.NewEventLoop(logger, 1000)
 		mods.Add(eventLoop)
 
 		if w.measurementInterval > 0 {
@@ -408,7 +391,6 @@
 		}
 
 		mods.Add(w.metricsLogger)
-		logger := logging.New("cli" + strconv.Itoa(int(opts.GetID())))
 		mods.Add(logger)
 		cli := client.New(
 			eventLoop,
