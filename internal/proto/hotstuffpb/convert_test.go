--- conflicted
+++ resolved
@@ -2,13 +2,10 @@
 
 import (
 	"bytes"
-<<<<<<< HEAD
+	"testing"
+
+	"github.com/relab/hotstuff/modules"
 	"github.com/relab/hotstuff/msg"
-=======
-	"github.com/relab/hotstuff"
-	"github.com/relab/hotstuff/modules"
->>>>>>> eb133bb1
-	"testing"
 
 	"github.com/golang/mock/gomock"
 	"github.com/relab/hotstuff/crypto"
@@ -25,11 +22,7 @@
 	hs := builder.Build()
 	signer := hs.Crypto()
 
-<<<<<<< HEAD
 	want, err := signer.CreatePartialCert(msg.GetGenesis())
-=======
-	want, err := signer.CreatePartialCert(hotstuff.GetGenesis())
->>>>>>> eb133bb1
 	if err != nil {
 		t.Fatal(err)
 	}
@@ -48,11 +41,7 @@
 	builders := testutil.CreateBuilders(t, ctrl, 4)
 	hl := builders.Build()
 
-<<<<<<< HEAD
 	b1 := msg.NewBlock(msg.GetGenesis().Hash(), msg.NewQuorumCert(nil, 0, msg.GetGenesis().Hash()), "", 1, 1)
-=======
-	b1 := hotstuff.NewBlock(hotstuff.GetGenesis().Hash(), hotstuff.NewQuorumCert(nil, 0, hotstuff.GetGenesis().Hash()), "", 1, 1)
->>>>>>> eb133bb1
 
 	signatures := testutil.CreatePCs(t, b1, hl.Signers())
 
@@ -70,13 +59,8 @@
 }
 
 func TestConvertBlock(t *testing.T) {
-<<<<<<< HEAD
 	qc := msg.NewQuorumCert(nil, 0, msg.Hash{})
 	want := msg.NewBlock(msg.GetGenesis().Hash(), qc, "", 1, 1)
-=======
-	qc := hotstuff.NewQuorumCert(nil, 0, hotstuff.Hash{})
-	want := hotstuff.NewBlock(hotstuff.GetGenesis().Hash(), qc, "", 1, 1)
->>>>>>> eb133bb1
 	pb := BlockToProto(want)
 	got := BlockFromProto(pb)
 
