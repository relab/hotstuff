package hotstuffpb

import (
	"github.com/relab/hotstuff/msg"
	"math/big"

	"github.com/relab/hotstuff"
	"github.com/relab/hotstuff/crypto"
	"github.com/relab/hotstuff/crypto/bls12"
	"github.com/relab/hotstuff/crypto/ecdsa"
)

<<<<<<< HEAD
// SignatureToProto converts a consensus.Signature to a hotstuffpb.Signature.
func SignatureToProto(sig msg.Signature) *Signature {
	signature := &Signature{}
	switch s := sig.(type) {
	case *ecdsa.Signature:
		signature.Sig = &Signature_ECDSASig{ECDSASig: &ECDSASignature{
			Signer: uint32(s.Signer()),
			R:      s.R().Bytes(),
			S:      s.S().Bytes(),
		}}
	case *bls12.Signature:
		signature.Sig = &Signature_BLS12Sig{BLS12Sig: &BLS12Signature{
			Sig: s.ToBytes(),
		}}
	}
	return signature
}

// SignatureFromProto converts a hotstuffpb.Signature to an ecdsa.Signature.
func SignatureFromProto(sig *Signature) msg.Signature {
	if signature := sig.GetECDSASig(); signature != nil {
		r := new(big.Int)
		r.SetBytes(signature.GetR())
		s := new(big.Int)
		s.SetBytes(signature.GetS())
		return ecdsa.RestoreSignature(r, s, hotstuff.ID(signature.GetSigner()))
	}
	if signature := sig.GetBLS12Sig(); signature != nil {
		s := &bls12.Signature{}
		err := s.FromBytes(signature.GetSig())
		if err != nil {
			return nil
		}
		return s
	}
	return nil
}

// ThresholdSignatureToProto converts a threshold signature to a protocol buffers message.
func ThresholdSignatureToProto(sig msg.ThresholdSignature) *ThresholdSignature {
	signature := &ThresholdSignature{}
	switch s := sig.(type) {
	case ecdsa.ThresholdSignature:
=======
// QuorumSignatureToProto converts a threshold signature to a protocol buffers message.
func QuorumSignatureToProto(sig hotstuff.QuorumSignature) *QuorumSignature {
	signature := &QuorumSignature{}
	switch s := sig.(type) {
	case ecdsa.MultiSignature:
>>>>>>> eb133bb1
		sigs := make([]*ECDSASignature, 0, len(s))
		for _, p := range s {
			sigs = append(sigs, &ECDSASignature{
				Signer: uint32(p.Signer()),
				R:      p.R().Bytes(),
				S:      p.S().Bytes(),
			})
		}
		signature.Sig = &QuorumSignature_ECDSASigs{ECDSASigs: &ECDSAMultiSignature{
			Sigs: sigs,
		}}
	case *bls12.AggregateSignature:
		signature.Sig = &QuorumSignature_BLS12Sig{BLS12Sig: &BLS12AggregateSignature{
			Sig:          s.ToBytes(),
			Participants: s.Bitfield().Bytes(),
		}}
	}
	return signature
}

<<<<<<< HEAD
// ThresholdSignatureFromProto converts a protocol buffers message to a threshold signature.
func ThresholdSignatureFromProto(sig *ThresholdSignature) msg.ThresholdSignature {
=======
// QuorumSignatureFromProto converts a protocol buffers message to a threshold signature.
func QuorumSignatureFromProto(sig *QuorumSignature) hotstuff.QuorumSignature {
>>>>>>> eb133bb1
	if signature := sig.GetECDSASigs(); signature != nil {
		sigs := make([]*ecdsa.Signature, len(signature.GetSigs()))
		for i, sig := range signature.GetSigs() {
			r := new(big.Int)
			r.SetBytes(sig.GetR())
			s := new(big.Int)
			s.SetBytes(sig.GetS())
			sigs[i] = ecdsa.RestoreSignature(r, s, hotstuff.ID(sig.GetSigner()))
		}
		return ecdsa.RestoreMultiSignature(sigs)
	}
	if signature := sig.GetBLS12Sig(); signature != nil {
		aggSig, err := bls12.RestoreAggregateSignature(signature.GetSig(), crypto.BitfieldFromBytes(signature.GetParticipants()))
		if err != nil {
			return nil
		}
		return aggSig
	}
	return nil
}

// PartialCertToProto converts a consensus.PartialCert to a hotstuffpb.Partialcert.
<<<<<<< HEAD
func PartialCertToProto(cert msg.PartialCert) *PartialCert {
=======
func PartialCertToProto(cert hotstuff.PartialCert) *PartialCert {
>>>>>>> eb133bb1
	hash := cert.BlockHash()
	return &PartialCert{
		Sig:  QuorumSignatureToProto(cert.Signature()),
		Hash: hash[:],
	}
}

// PartialCertFromProto converts a hotstuffpb.PartialCert to an ecdsa.PartialCert.
<<<<<<< HEAD
func PartialCertFromProto(cert *PartialCert) msg.PartialCert {
	var h msg.Hash
	copy(h[:], cert.GetHash())
	return msg.NewPartialCert(SignatureFromProto(cert.GetSig()), h)
}

// QuorumCertToProto converts a consensus.QuorumCert to a hotstuffpb.QuorumCert.
func QuorumCertToProto(qc msg.QuorumCert) *QuorumCert {
=======
func PartialCertFromProto(cert *PartialCert) hotstuff.PartialCert {
	var h hotstuff.Hash
	copy(h[:], cert.GetHash())
	return hotstuff.NewPartialCert(QuorumSignatureFromProto(cert.GetSig()), h)
}

// QuorumCertToProto converts a consensus.QuorumCert to a hotstuffpb.QuorumCert.
func QuorumCertToProto(qc hotstuff.QuorumCert) *QuorumCert {
>>>>>>> eb133bb1
	hash := qc.BlockHash()
	return &QuorumCert{
		Sig:  QuorumSignatureToProto(qc.Signature()),
		Hash: hash[:],
		View: uint64(qc.View()),
	}
}

// QuorumCertFromProto converts a hotstuffpb.QuorumCert to an ecdsa.QuorumCert.
<<<<<<< HEAD
func QuorumCertFromProto(qc *QuorumCert) msg.QuorumCert {
	var h msg.Hash
	copy(h[:], qc.GetHash())
	return msg.NewQuorumCert(ThresholdSignatureFromProto(qc.GetSig()), msg.View(qc.GetView()), h)
}

// ProposalToProto converts a ProposeMsg to a protobuf message.
func ProposalToProto(proposal msg.ProposeMsg) *Proposal {
=======
func QuorumCertFromProto(qc *QuorumCert) hotstuff.QuorumCert {
	var h hotstuff.Hash
	copy(h[:], qc.GetHash())
	return hotstuff.NewQuorumCert(QuorumSignatureFromProto(qc.GetSig()), hotstuff.View(qc.GetView()), h)
}

// ProposalToProto converts a ProposeMsg to a protobuf message.
func ProposalToProto(proposal hotstuff.ProposeMsg) *Proposal {
>>>>>>> eb133bb1
	p := &Proposal{
		Block: BlockToProto(proposal.Block),
	}
	if proposal.AggregateQC != nil {
		p.AggQC = AggregateQCToProto(*proposal.AggregateQC)
	}
	return p
}

// ProposalFromProto converts a protobuf message to a ProposeMsg.
<<<<<<< HEAD
func ProposalFromProto(p *Proposal) (proposal msg.ProposeMsg) {
=======
func ProposalFromProto(p *Proposal) (proposal hotstuff.ProposeMsg) {
>>>>>>> eb133bb1
	proposal.Block = BlockFromProto(p.GetBlock())
	if p.GetAggQC() != nil {
		aggQC := AggregateQCFromProto(p.GetAggQC())
		proposal.AggregateQC = &aggQC
	}
	return
}

// BlockToProto converts a consensus.Block to a hotstuffpb.Block.
<<<<<<< HEAD
func BlockToProto(block *msg.Block) *Block {
=======
func BlockToProto(block *hotstuff.Block) *Block {
>>>>>>> eb133bb1
	parentHash := block.Parent()
	return &Block{
		Parent:   parentHash[:],
		Command:  []byte(block.Command()),
		QC:       QuorumCertToProto(block.QuorumCert()),
		View:     uint64(block.View()),
		Proposer: uint32(block.Proposer()),
	}
}

// BlockFromProto converts a hotstuffpb.Block to a consensus.Block.
<<<<<<< HEAD
func BlockFromProto(block *Block) *msg.Block {
	var p msg.Hash
	copy(p[:], block.GetParent())
	return msg.NewBlock(
		p,
		QuorumCertFromProto(block.GetQC()),
		msg.Command(block.GetCommand()),
		msg.View(block.GetView()),
=======
func BlockFromProto(block *Block) *hotstuff.Block {
	var p hotstuff.Hash
	copy(p[:], block.GetParent())
	return hotstuff.NewBlock(
		p,
		QuorumCertFromProto(block.GetQC()),
		hotstuff.Command(block.GetCommand()),
		hotstuff.View(block.GetView()),
>>>>>>> eb133bb1
		hotstuff.ID(block.GetProposer()),
	)
}

// TimeoutMsgFromProto converts a TimeoutMsg proto to the hotstuff type.
<<<<<<< HEAD
func TimeoutMsgFromProto(m *TimeoutMsg) msg.TimeoutMsg {
	timeoutMsg := msg.TimeoutMsg{
		View:          msg.View(m.GetView()),
=======
func TimeoutMsgFromProto(m *TimeoutMsg) hotstuff.TimeoutMsg {
	timeoutMsg := hotstuff.TimeoutMsg{
		View:          hotstuff.View(m.GetView()),
>>>>>>> eb133bb1
		SyncInfo:      SyncInfoFromProto(m.GetSyncInfo()),
		ViewSignature: QuorumSignatureFromProto(m.GetViewSig()),
	}
	if m.GetViewSig() != nil {
		timeoutMsg.MsgSignature = QuorumSignatureFromProto(m.GetMsgSig())
	}
	return timeoutMsg
}

// TimeoutMsgToProto converts a TimeoutMsg to the protobuf type.
<<<<<<< HEAD
func TimeoutMsgToProto(timeoutMsg msg.TimeoutMsg) *TimeoutMsg {
=======
func TimeoutMsgToProto(timeoutMsg hotstuff.TimeoutMsg) *TimeoutMsg {
>>>>>>> eb133bb1
	tm := &TimeoutMsg{
		View:     uint64(timeoutMsg.View),
		SyncInfo: SyncInfoToProto(timeoutMsg.SyncInfo),
		ViewSig:  QuorumSignatureToProto(timeoutMsg.ViewSignature),
	}
	if timeoutMsg.MsgSignature != nil {
		tm.MsgSig = QuorumSignatureToProto(timeoutMsg.MsgSignature)
	}
	return tm
}

// TimeoutCertFromProto converts a timeout certificate from the protobuf type to the hotstuff type.
<<<<<<< HEAD
func TimeoutCertFromProto(m *TimeoutCert) msg.TimeoutCert {
	return msg.NewTimeoutCert(ThresholdSignatureFromProto(m.GetSig()), msg.View(m.GetView()))
}

// TimeoutCertToProto converts a timeout certificate from the hotstuff type to the protobuf type.
func TimeoutCertToProto(timeoutCert msg.TimeoutCert) *TimeoutCert {
=======
func TimeoutCertFromProto(m *TimeoutCert) hotstuff.TimeoutCert {
	return hotstuff.NewTimeoutCert(QuorumSignatureFromProto(m.GetSig()), hotstuff.View(m.GetView()))
}

// TimeoutCertToProto converts a timeout certificate from the hotstuff type to the protobuf type.
func TimeoutCertToProto(timeoutCert hotstuff.TimeoutCert) *TimeoutCert {
>>>>>>> eb133bb1
	return &TimeoutCert{
		View: uint64(timeoutCert.View()),
		Sig:  QuorumSignatureToProto(timeoutCert.Signature()),
	}
}

// AggregateQCFromProto converts an AggregateQC from the protobuf type to the hotstuff type.
<<<<<<< HEAD
func AggregateQCFromProto(m *AggQC) msg.AggregateQC {
	qcs := make(map[hotstuff.ID]msg.QuorumCert)
	for id, pQC := range m.GetQCs() {
		qcs[hotstuff.ID(id)] = QuorumCertFromProto(pQC)
	}
	return msg.NewAggregateQC(qcs, ThresholdSignatureFromProto(m.GetSig()), msg.View(m.GetView()))
}

// AggregateQCToProto converts an AggregateQC from the hotstuff type to the protobuf type.
func AggregateQCToProto(aggQC msg.AggregateQC) *AggQC {
=======
func AggregateQCFromProto(m *AggQC) hotstuff.AggregateQC {
	qcs := make(map[hotstuff.ID]hotstuff.QuorumCert)
	for id, pQC := range m.GetQCs() {
		qcs[hotstuff.ID(id)] = QuorumCertFromProto(pQC)
	}
	return hotstuff.NewAggregateQC(qcs, QuorumSignatureFromProto(m.GetSig()), hotstuff.View(m.GetView()))
}

// AggregateQCToProto converts an AggregateQC from the hotstuff type to the protobuf type.
func AggregateQCToProto(aggQC hotstuff.AggregateQC) *AggQC {
>>>>>>> eb133bb1
	pQCs := make(map[uint32]*QuorumCert, len(aggQC.QCs()))
	for id, qc := range aggQC.QCs() {
		pQCs[uint32(id)] = QuorumCertToProto(qc)
	}
	return &AggQC{QCs: pQCs, Sig: QuorumSignatureToProto(aggQC.Sig()), View: uint64(aggQC.View())}
}

// SyncInfoFromProto converts a SyncInfo struct from the protobuf type to the hotstuff type.
<<<<<<< HEAD
func SyncInfoFromProto(m *SyncInfo) msg.SyncInfo {
	si := msg.NewSyncInfo()
=======
func SyncInfoFromProto(m *SyncInfo) hotstuff.SyncInfo {
	si := hotstuff.NewSyncInfo()
>>>>>>> eb133bb1
	if qc := m.GetQC(); qc != nil {
		si = si.WithQC(QuorumCertFromProto(qc))
	}
	if tc := m.GetTC(); tc != nil {
		si = si.WithTC(TimeoutCertFromProto(tc))
	}
	if aggQC := m.GetAggQC(); aggQC != nil {
		si = si.WithAggQC(AggregateQCFromProto(aggQC))
	}
	return si
}

// SyncInfoToProto converts a SyncInfo struct from the hotstuff type to the protobuf type.
<<<<<<< HEAD
func SyncInfoToProto(syncInfo msg.SyncInfo) *SyncInfo {
=======
func SyncInfoToProto(syncInfo hotstuff.SyncInfo) *SyncInfo {
>>>>>>> eb133bb1
	m := &SyncInfo{}
	if qc, ok := syncInfo.QC(); ok {
		m.QC = QuorumCertToProto(qc)
	}
	if tc, ok := syncInfo.TC(); ok {
		m.TC = TimeoutCertToProto(tc)
	}
	if aggQC, ok := syncInfo.AggQC(); ok {
		m.AggQC = AggregateQCToProto(aggQC)
	}
	return m
}<|MERGE_RESOLUTION|>--- conflicted
+++ resolved
@@ -1,66 +1,20 @@
 package hotstuffpb
 
 import (
-	"github.com/relab/hotstuff/msg"
 	"math/big"
 
 	"github.com/relab/hotstuff"
 	"github.com/relab/hotstuff/crypto"
 	"github.com/relab/hotstuff/crypto/bls12"
 	"github.com/relab/hotstuff/crypto/ecdsa"
+	"github.com/relab/hotstuff/msg"
 )
 
-<<<<<<< HEAD
-// SignatureToProto converts a consensus.Signature to a hotstuffpb.Signature.
-func SignatureToProto(sig msg.Signature) *Signature {
-	signature := &Signature{}
-	switch s := sig.(type) {
-	case *ecdsa.Signature:
-		signature.Sig = &Signature_ECDSASig{ECDSASig: &ECDSASignature{
-			Signer: uint32(s.Signer()),
-			R:      s.R().Bytes(),
-			S:      s.S().Bytes(),
-		}}
-	case *bls12.Signature:
-		signature.Sig = &Signature_BLS12Sig{BLS12Sig: &BLS12Signature{
-			Sig: s.ToBytes(),
-		}}
-	}
-	return signature
-}
-
-// SignatureFromProto converts a hotstuffpb.Signature to an ecdsa.Signature.
-func SignatureFromProto(sig *Signature) msg.Signature {
-	if signature := sig.GetECDSASig(); signature != nil {
-		r := new(big.Int)
-		r.SetBytes(signature.GetR())
-		s := new(big.Int)
-		s.SetBytes(signature.GetS())
-		return ecdsa.RestoreSignature(r, s, hotstuff.ID(signature.GetSigner()))
-	}
-	if signature := sig.GetBLS12Sig(); signature != nil {
-		s := &bls12.Signature{}
-		err := s.FromBytes(signature.GetSig())
-		if err != nil {
-			return nil
-		}
-		return s
-	}
-	return nil
-}
-
-// ThresholdSignatureToProto converts a threshold signature to a protocol buffers message.
-func ThresholdSignatureToProto(sig msg.ThresholdSignature) *ThresholdSignature {
-	signature := &ThresholdSignature{}
-	switch s := sig.(type) {
-	case ecdsa.ThresholdSignature:
-=======
 // QuorumSignatureToProto converts a threshold signature to a protocol buffers message.
-func QuorumSignatureToProto(sig hotstuff.QuorumSignature) *QuorumSignature {
+func QuorumSignatureToProto(sig msg.QuorumSignature) *QuorumSignature {
 	signature := &QuorumSignature{}
 	switch s := sig.(type) {
 	case ecdsa.MultiSignature:
->>>>>>> eb133bb1
 		sigs := make([]*ECDSASignature, 0, len(s))
 		for _, p := range s {
 			sigs = append(sigs, &ECDSASignature{
@@ -81,13 +35,8 @@
 	return signature
 }
 
-<<<<<<< HEAD
-// ThresholdSignatureFromProto converts a protocol buffers message to a threshold signature.
-func ThresholdSignatureFromProto(sig *ThresholdSignature) msg.ThresholdSignature {
-=======
 // QuorumSignatureFromProto converts a protocol buffers message to a threshold signature.
-func QuorumSignatureFromProto(sig *QuorumSignature) hotstuff.QuorumSignature {
->>>>>>> eb133bb1
+func QuorumSignatureFromProto(sig *QuorumSignature) msg.QuorumSignature {
 	if signature := sig.GetECDSASigs(); signature != nil {
 		sigs := make([]*ecdsa.Signature, len(signature.GetSigs()))
 		for i, sig := range signature.GetSigs() {
@@ -110,11 +59,7 @@
 }
 
 // PartialCertToProto converts a consensus.PartialCert to a hotstuffpb.Partialcert.
-<<<<<<< HEAD
 func PartialCertToProto(cert msg.PartialCert) *PartialCert {
-=======
-func PartialCertToProto(cert hotstuff.PartialCert) *PartialCert {
->>>>>>> eb133bb1
 	hash := cert.BlockHash()
 	return &PartialCert{
 		Sig:  QuorumSignatureToProto(cert.Signature()),
@@ -123,25 +68,14 @@
 }
 
 // PartialCertFromProto converts a hotstuffpb.PartialCert to an ecdsa.PartialCert.
-<<<<<<< HEAD
 func PartialCertFromProto(cert *PartialCert) msg.PartialCert {
 	var h msg.Hash
 	copy(h[:], cert.GetHash())
-	return msg.NewPartialCert(SignatureFromProto(cert.GetSig()), h)
+	return msg.NewPartialCert(QuorumSignatureFromProto(cert.GetSig()), h)
 }
 
 // QuorumCertToProto converts a consensus.QuorumCert to a hotstuffpb.QuorumCert.
 func QuorumCertToProto(qc msg.QuorumCert) *QuorumCert {
-=======
-func PartialCertFromProto(cert *PartialCert) hotstuff.PartialCert {
-	var h hotstuff.Hash
-	copy(h[:], cert.GetHash())
-	return hotstuff.NewPartialCert(QuorumSignatureFromProto(cert.GetSig()), h)
-}
-
-// QuorumCertToProto converts a consensus.QuorumCert to a hotstuffpb.QuorumCert.
-func QuorumCertToProto(qc hotstuff.QuorumCert) *QuorumCert {
->>>>>>> eb133bb1
 	hash := qc.BlockHash()
 	return &QuorumCert{
 		Sig:  QuorumSignatureToProto(qc.Signature()),
@@ -151,25 +85,14 @@
 }
 
 // QuorumCertFromProto converts a hotstuffpb.QuorumCert to an ecdsa.QuorumCert.
-<<<<<<< HEAD
 func QuorumCertFromProto(qc *QuorumCert) msg.QuorumCert {
 	var h msg.Hash
 	copy(h[:], qc.GetHash())
-	return msg.NewQuorumCert(ThresholdSignatureFromProto(qc.GetSig()), msg.View(qc.GetView()), h)
+	return msg.NewQuorumCert(QuorumSignatureFromProto(qc.GetSig()), msg.View(qc.GetView()), h)
 }
 
 // ProposalToProto converts a ProposeMsg to a protobuf message.
 func ProposalToProto(proposal msg.ProposeMsg) *Proposal {
-=======
-func QuorumCertFromProto(qc *QuorumCert) hotstuff.QuorumCert {
-	var h hotstuff.Hash
-	copy(h[:], qc.GetHash())
-	return hotstuff.NewQuorumCert(QuorumSignatureFromProto(qc.GetSig()), hotstuff.View(qc.GetView()), h)
-}
-
-// ProposalToProto converts a ProposeMsg to a protobuf message.
-func ProposalToProto(proposal hotstuff.ProposeMsg) *Proposal {
->>>>>>> eb133bb1
 	p := &Proposal{
 		Block: BlockToProto(proposal.Block),
 	}
@@ -180,11 +103,7 @@
 }
 
 // ProposalFromProto converts a protobuf message to a ProposeMsg.
-<<<<<<< HEAD
 func ProposalFromProto(p *Proposal) (proposal msg.ProposeMsg) {
-=======
-func ProposalFromProto(p *Proposal) (proposal hotstuff.ProposeMsg) {
->>>>>>> eb133bb1
 	proposal.Block = BlockFromProto(p.GetBlock())
 	if p.GetAggQC() != nil {
 		aggQC := AggregateQCFromProto(p.GetAggQC())
@@ -194,11 +113,7 @@
 }
 
 // BlockToProto converts a consensus.Block to a hotstuffpb.Block.
-<<<<<<< HEAD
 func BlockToProto(block *msg.Block) *Block {
-=======
-func BlockToProto(block *hotstuff.Block) *Block {
->>>>>>> eb133bb1
 	parentHash := block.Parent()
 	return &Block{
 		Parent:   parentHash[:],
@@ -210,7 +125,6 @@
 }
 
 // BlockFromProto converts a hotstuffpb.Block to a consensus.Block.
-<<<<<<< HEAD
 func BlockFromProto(block *Block) *msg.Block {
 	var p msg.Hash
 	copy(p[:], block.GetParent())
@@ -219,30 +133,14 @@
 		QuorumCertFromProto(block.GetQC()),
 		msg.Command(block.GetCommand()),
 		msg.View(block.GetView()),
-=======
-func BlockFromProto(block *Block) *hotstuff.Block {
-	var p hotstuff.Hash
-	copy(p[:], block.GetParent())
-	return hotstuff.NewBlock(
-		p,
-		QuorumCertFromProto(block.GetQC()),
-		hotstuff.Command(block.GetCommand()),
-		hotstuff.View(block.GetView()),
->>>>>>> eb133bb1
 		hotstuff.ID(block.GetProposer()),
 	)
 }
 
 // TimeoutMsgFromProto converts a TimeoutMsg proto to the hotstuff type.
-<<<<<<< HEAD
 func TimeoutMsgFromProto(m *TimeoutMsg) msg.TimeoutMsg {
 	timeoutMsg := msg.TimeoutMsg{
 		View:          msg.View(m.GetView()),
-=======
-func TimeoutMsgFromProto(m *TimeoutMsg) hotstuff.TimeoutMsg {
-	timeoutMsg := hotstuff.TimeoutMsg{
-		View:          hotstuff.View(m.GetView()),
->>>>>>> eb133bb1
 		SyncInfo:      SyncInfoFromProto(m.GetSyncInfo()),
 		ViewSignature: QuorumSignatureFromProto(m.GetViewSig()),
 	}
@@ -253,11 +151,7 @@
 }
 
 // TimeoutMsgToProto converts a TimeoutMsg to the protobuf type.
-<<<<<<< HEAD
 func TimeoutMsgToProto(timeoutMsg msg.TimeoutMsg) *TimeoutMsg {
-=======
-func TimeoutMsgToProto(timeoutMsg hotstuff.TimeoutMsg) *TimeoutMsg {
->>>>>>> eb133bb1
 	tm := &TimeoutMsg{
 		View:     uint64(timeoutMsg.View),
 		SyncInfo: SyncInfoToProto(timeoutMsg.SyncInfo),
@@ -270,21 +164,12 @@
 }
 
 // TimeoutCertFromProto converts a timeout certificate from the protobuf type to the hotstuff type.
-<<<<<<< HEAD
 func TimeoutCertFromProto(m *TimeoutCert) msg.TimeoutCert {
-	return msg.NewTimeoutCert(ThresholdSignatureFromProto(m.GetSig()), msg.View(m.GetView()))
+	return msg.NewTimeoutCert(QuorumSignatureFromProto(m.GetSig()), msg.View(m.GetView()))
 }
 
 // TimeoutCertToProto converts a timeout certificate from the hotstuff type to the protobuf type.
 func TimeoutCertToProto(timeoutCert msg.TimeoutCert) *TimeoutCert {
-=======
-func TimeoutCertFromProto(m *TimeoutCert) hotstuff.TimeoutCert {
-	return hotstuff.NewTimeoutCert(QuorumSignatureFromProto(m.GetSig()), hotstuff.View(m.GetView()))
-}
-
-// TimeoutCertToProto converts a timeout certificate from the hotstuff type to the protobuf type.
-func TimeoutCertToProto(timeoutCert hotstuff.TimeoutCert) *TimeoutCert {
->>>>>>> eb133bb1
 	return &TimeoutCert{
 		View: uint64(timeoutCert.View()),
 		Sig:  QuorumSignatureToProto(timeoutCert.Signature()),
@@ -292,29 +177,16 @@
 }
 
 // AggregateQCFromProto converts an AggregateQC from the protobuf type to the hotstuff type.
-<<<<<<< HEAD
 func AggregateQCFromProto(m *AggQC) msg.AggregateQC {
 	qcs := make(map[hotstuff.ID]msg.QuorumCert)
 	for id, pQC := range m.GetQCs() {
 		qcs[hotstuff.ID(id)] = QuorumCertFromProto(pQC)
 	}
-	return msg.NewAggregateQC(qcs, ThresholdSignatureFromProto(m.GetSig()), msg.View(m.GetView()))
+	return msg.NewAggregateQC(qcs, QuorumSignatureFromProto(m.GetSig()), msg.View(m.GetView()))
 }
 
 // AggregateQCToProto converts an AggregateQC from the hotstuff type to the protobuf type.
 func AggregateQCToProto(aggQC msg.AggregateQC) *AggQC {
-=======
-func AggregateQCFromProto(m *AggQC) hotstuff.AggregateQC {
-	qcs := make(map[hotstuff.ID]hotstuff.QuorumCert)
-	for id, pQC := range m.GetQCs() {
-		qcs[hotstuff.ID(id)] = QuorumCertFromProto(pQC)
-	}
-	return hotstuff.NewAggregateQC(qcs, QuorumSignatureFromProto(m.GetSig()), hotstuff.View(m.GetView()))
-}
-
-// AggregateQCToProto converts an AggregateQC from the hotstuff type to the protobuf type.
-func AggregateQCToProto(aggQC hotstuff.AggregateQC) *AggQC {
->>>>>>> eb133bb1
 	pQCs := make(map[uint32]*QuorumCert, len(aggQC.QCs()))
 	for id, qc := range aggQC.QCs() {
 		pQCs[uint32(id)] = QuorumCertToProto(qc)
@@ -323,13 +195,8 @@
 }
 
 // SyncInfoFromProto converts a SyncInfo struct from the protobuf type to the hotstuff type.
-<<<<<<< HEAD
 func SyncInfoFromProto(m *SyncInfo) msg.SyncInfo {
 	si := msg.NewSyncInfo()
-=======
-func SyncInfoFromProto(m *SyncInfo) hotstuff.SyncInfo {
-	si := hotstuff.NewSyncInfo()
->>>>>>> eb133bb1
 	if qc := m.GetQC(); qc != nil {
 		si = si.WithQC(QuorumCertFromProto(qc))
 	}
@@ -343,11 +210,7 @@
 }
 
 // SyncInfoToProto converts a SyncInfo struct from the hotstuff type to the protobuf type.
-<<<<<<< HEAD
 func SyncInfoToProto(syncInfo msg.SyncInfo) *SyncInfo {
-=======
-func SyncInfoToProto(syncInfo hotstuff.SyncInfo) *SyncInfo {
->>>>>>> eb133bb1
 	m := &SyncInfo{}
 	if qc, ok := syncInfo.QC(); ok {
 		m.QC = QuorumCertToProto(qc)
