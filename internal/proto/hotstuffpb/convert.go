--- conflicted
+++ resolved
@@ -5,18 +5,11 @@
 	"math/big"
 
 	"github.com/relab/hotstuff"
-<<<<<<< HEAD
 	"github.com/relab/hotstuff/security/crypto"
 	"github.com/relab/hotstuff/security/crypto/bls12"
 	"github.com/relab/hotstuff/security/crypto/ecdsa"
 	"github.com/relab/hotstuff/security/crypto/eddsa"
-=======
-	"github.com/relab/hotstuff/crypto"
-	"github.com/relab/hotstuff/crypto/bls12"
-	"github.com/relab/hotstuff/crypto/ecdsa"
-	"github.com/relab/hotstuff/crypto/eddsa"
 	"google.golang.org/protobuf/types/known/timestamppb"
->>>>>>> 907925a7
 )
 
 // QuorumSignatureToProto converts a threshold signature to a protocol buffers message.
@@ -142,20 +135,12 @@
 func BlockToProto(block *hotstuff.Block) *Block {
 	parentHash := block.Parent()
 	return &Block{
-<<<<<<< HEAD
-		Parent:   parentHash[:],
-		Commands: block.Commands(),
-		QC:       QuorumCertToProto(block.QuorumCert()),
-		View:     uint64(block.View()),
-		Proposer: uint32(block.Proposer()),
-=======
 		Parent:    parentHash[:],
-		Command:   []byte(block.Command()),
+		Commands:  block.Commands(),
 		QC:        QuorumCertToProto(block.QuorumCert()),
 		View:      uint64(block.View()),
 		Proposer:  uint32(block.Proposer()),
 		Timestamp: timestamppb.New(block.Timestamp()),
->>>>>>> 907925a7
 	}
 }
 
