syntax = "proto3";

package orchestrationpb;

option go_package = "github.com/relab/hotstuff/internal/proto/orchestrationpb";

import "google/protobuf/duration.proto";

/* -------------------------------------------------------------------------- */
/*                              General messages                              */
/* -------------------------------------------------------------------------- */

// ReplicaOpts contains the configuration options for a replica.
message ReplicaOpts {
  // The replica's ID.
  uint32 ID = 1;
  // The replica's private key.
  bytes PrivateKey = 3;
  // The replica's public key.
  bytes PublicKey = 16;
  // Determines whether TLS should be used.
  bool UseTLS = 4;
  // The replica's TLS certificate.
  bytes Certificate = 5;
  // The private key of the TLS certificate.
  bytes CertificateKey = 6;
  // The certificate authority that created the TLS certificates.
  bytes CertificateAuthority = 7;
  // The name of the crypto implementation to use.
  string Crypto = 8;
  // The name of the consensus implementation to use.
  string Consensus = 9;
  // The name of the leader rotation algorithm to use.
  string LeaderRotation = 10;
  // The number of client commands that should be batched together.
  uint32 BatchSize = 11;
  // The timeout of the initial connection setup.
  google.protobuf.Duration ConnectTimeout = 17;
  // The initial view duration.
  google.protobuf.Duration InitialTimeout = 12;
  // The maximum view timeout.
  google.protobuf.Duration MaxTimeout = 19;
  // The number of samples used to calculate view duration.
  uint32 TimeoutSamples = 13;
  // The number that the old view duration should be multiplied by when a new
  // timeout happens.
  float TimeoutMultiplier = 14;
  // The byzantine strategy to use. If empty, the replica will act normally.
  string ByzantineStrategy = 18;
  // A shared random number for seeding random number generators.
  int64 SharedSeed = 20;
  // A list of modules to load.
  repeated string Modules = 21;
  // Replica locations indexed by replica ID.
  repeated string Locations = 22;
  // Tree positions of the replica.
  repeated uint32 TreePositions = 23;
  // Branch Factor in tree communication
  uint32 BranchFactor = 24;
  // Tree Duration in tree communication
  google.protobuf.Duration TreeDelta = 25;
<<<<<<< HEAD
  // Enable Kauri
  bool Kauri = 26;
=======
  // DelayType is the type of delay to use for the wait time.
  oneof DelayType {
    // AggregationTime computes the wait time based on the latency of links in the tree.
    bool AggregationTime = 26;
    // TreeHeightTime computes the wait time only based on the height of the tree.
    bool TreeHeightTime = 27;
  }
>>>>>>> 461e32c9
}

// ReplicaInfo is the information that the replicas need about each other.
message ReplicaInfo {
  // The ID of the replica.
  uint32 ID = 1;
  // The IP address of the replica.
  string Address = 2;
  // The public key of the replica.
  bytes PublicKey = 3;
  // The port that other replicas should connect to.
  uint32 ReplicaPort = 4;
  // The port that clients should connect to.
  uint32 ClientPort = 5;
}

message ClientOpts {
  // The client's ID.
  uint32 ID = 1;
  // Determines whether TLS should be used.
  bool UseTLS = 4;
  // The maximum number of concurrent requests.
  uint32 MaxConcurrent = 8;
  // The size in bytes of each command.
  uint32 PayloadSize = 9;
  // The timeout of the initial connection.
  google.protobuf.Duration ConnectTimeout = 10;
  // The limit on how many commands can be sent per second.
  double RateLimit = 11;
  // The amount of commands per second to increase the rate limit by.
  double RateStep = 12;
  // How often to increase the rate limit.
  google.protobuf.Duration RateStepInterval = 13;
  // The timeout for a command.
  google.protobuf.Duration Timeout = 14;
}

message ReplicaConfiguration {
  map<uint32, ReplicaInfo> Replicas = 1;
}

/* -------------------------------------------------------------------------- */
/*                        RPC request/response messages                       */
/* -------------------------------------------------------------------------- */

/* ---------------------------- CreateReplica RPC --------------------------- */

message CreateReplicaRequest {
  map<uint32, ReplicaOpts> Replicas = 1;
}

message CreateReplicaResponse {
  map<uint32, ReplicaInfo> Replicas = 1;
}

/* ---------------------------- StartReplica RPC ---------------------------- */

message StartReplicaRequest {
  // The replica IDs that should be started.
  repeated uint32 IDs = 1;
  // The configuration of replicas to connect to.
  map<uint32, ReplicaInfo> Configuration = 2;
}

message StartReplicaResponse {}

/* ----------------------------- StopReplica RPC ---------------------------- */

message StopReplicaRequest {
  repeated uint32 IDs = 1;
}

message StopReplicaResponse {
  // The final state hash of all executed commands
  map<uint32, bytes> Hashes = 1;
  // The final count of executed commands
  map<uint32, uint32> Counts = 2;
}

/* ----------------------------- StartClient RPC ---------------------------- */

message StartClientRequest {
  // The clients to create.
  map<uint32, ClientOpts> Clients = 1;
  // The certificate authority that created the TLS certificates.
  bytes CertificateAuthority = 7;
  // The replicas to connect to.
  map<uint32, ReplicaInfo> Configuration = 10;
}

message StartClientResponse {}

/* ----------------------------- StopClient RPC ----------------------------- */

message StopClientRequest {
  repeated uint32 IDs = 1;
}

message StopClientResponse {}

/* -------------------------------- Quit RPC -------------------------------- */

message QuitRequest {}

/* -------------------------------------------------------------------------- */<|MERGE_RESOLUTION|>--- conflicted
+++ resolved
@@ -59,18 +59,15 @@
   uint32 BranchFactor = 24;
   // Tree Duration in tree communication
   google.protobuf.Duration TreeDelta = 25;
-<<<<<<< HEAD
   // Enable Kauri
   bool Kauri = 26;
-=======
   // DelayType is the type of delay to use for the wait time.
   oneof DelayType {
     // AggregationTime computes the wait time based on the latency of links in the tree.
-    bool AggregationTime = 26;
+    bool AggregationTime = 27;
     // TreeHeightTime computes the wait time only based on the height of the tree.
-    bool TreeHeightTime = 27;
+    bool TreeHeightTime = 28;
   }
->>>>>>> 461e32c9
 }
 
 // ReplicaInfo is the information that the replicas need about each other.
