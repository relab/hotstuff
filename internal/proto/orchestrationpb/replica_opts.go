package orchestrationpb

import (
	"crypto/ecdsa"
	"crypto/x509"
	"fmt"
	"net"
	"strconv"
	"strings"
	"time"

	"github.com/relab/hotstuff"
	"github.com/relab/hotstuff/crypto/keygen"
	"google.golang.org/protobuf/proto"
)

// New creates a new ReplicaOpts with the given replicaID and locations.
// The locations are shared between all replicas, and are indexed by the replicaID.
func (x *ReplicaOpts) New(replicaID hotstuff.ID, locations []string) *ReplicaOpts {
	replicaOpts := proto.Clone(x).(*ReplicaOpts)
	replicaOpts.ID = uint32(replicaID)
	replicaOpts.Locations = locations
	return replicaOpts
}

<<<<<<< HEAD
// TreePositionIDs returns the tree positions as a slice of hotstuff.ID.
func (x *ReplicaOpts) TreePositionIDs() []hotstuff.ID {
	ids := make([]hotstuff.ID, len(x.GetTreePositions()))
	for i, id := range x.GetTreePositions() {
		ids[i] = hotstuff.ID(id)
	}
	return ids
}

// TreeDeltaDuration returns the tree delta as a time.Duration.
func (x *ReplicaOpts) TreeDeltaDuration() time.Duration {
	return x.GetTreeDelta().AsDuration()
}

func (x *ReplicaOpts) SetTreePositions(positions []uint32) {
=======
func (x *ReplicaOpts) SetTreeOptions(branchFactor uint32, positions []uint32) {
>>>>>>> 68eac8e2
	x.TreePositions = positions
	x.BranchFactor = branchFactor
}

func (x *ReplicaOpts) SetByzantineStrategy(strategy string) {
	x.ByzantineStrategy = strategy
}

func (x *ReplicaOpts) HotstuffID() hotstuff.ID {
	return hotstuff.ID(x.GetID())
}

func (x *ReplicaOpts) SetReplicaCertificates(host string, ca *x509.Certificate, caKey *ecdsa.PrivateKey) error {
	x.CertificateAuthority = keygen.CertToPEM(ca)
	validFor := []string{"localhost", "127.0.0.1", "127.0.1.1", host}
	ips, err := net.LookupIP(host)
	if err == nil {
		for _, ip := range ips {
			// TODO: Not using internal addr anymore, but check if this is needed.
			if ipStr := ip.String(); ipStr != host /*&& ipStr != internalAddr*/ {
				validFor = append(validFor, ipStr)
			}
		}
	}

	keyChain, err := keygen.GenerateKeyChain(hotstuff.ID(x.ID), validFor, x.Crypto, ca, caKey)
	if err != nil {
		return fmt.Errorf("failed to generate keychain: %w", err)
	}
	x.PrivateKey = keyChain.PrivateKey
	x.PublicKey = keyChain.PublicKey
	x.Certificate = keyChain.Certificate
	x.CertificateKey = keyChain.CertificateKey
	return nil
}

func (x *ReplicaOpts) StringID() string {
	return strconv.Itoa(int(x.GetID()))
}

func (x *ReplicaOpts) StringLocations() string {
	s := strings.Builder{}
	s.WriteString("ID: ")
	s.WriteString(x.StringID())
	s.WriteString(", ")
	s.WriteString("Locations: ")
	s.WriteString(strings.Join(x.GetLocations(), ", "))
	return s.String()
}<|MERGE_RESOLUTION|>--- conflicted
+++ resolved
@@ -23,7 +23,6 @@
 	return replicaOpts
 }
 
-<<<<<<< HEAD
 // TreePositionIDs returns the tree positions as a slice of hotstuff.ID.
 func (x *ReplicaOpts) TreePositionIDs() []hotstuff.ID {
 	ids := make([]hotstuff.ID, len(x.GetTreePositions()))
@@ -38,10 +37,7 @@
 	return x.GetTreeDelta().AsDuration()
 }
 
-func (x *ReplicaOpts) SetTreePositions(positions []uint32) {
-=======
 func (x *ReplicaOpts) SetTreeOptions(branchFactor uint32, positions []uint32) {
->>>>>>> 68eac8e2
 	x.TreePositions = positions
 	x.BranchFactor = branchFactor
 }
