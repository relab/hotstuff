--- conflicted
+++ resolved
@@ -2,25 +2,17 @@
 
 import (
 	"bytes"
-<<<<<<< HEAD
+	"testing"
+
 	"github.com/relab/hotstuff/msg"
-=======
-	"github.com/relab/hotstuff"
->>>>>>> eb133bb1
-	"testing"
 
 	"github.com/relab/hotstuff/internal/proto/hotstuffpb"
 	"github.com/relab/hotstuff/internal/protostream"
 )
 
 func TestProtostream(t *testing.T) {
-<<<<<<< HEAD
 	var buf bytes.Buffer                                // in-memory stream
 	genMsg := hotstuffpb.BlockToProto(msg.GetGenesis()) // test message
-=======
-	var buf bytes.Buffer                                  // in-memory stream
-	msg := hotstuffpb.BlockToProto(hotstuff.GetGenesis()) // test message
->>>>>>> eb133bb1
 
 	writer := protostream.NewWriter(&buf)
 	reader := protostream.NewReader(&buf)
@@ -41,11 +33,7 @@
 	}
 
 	gotBlock := hotstuffpb.BlockFromProto(got)
-<<<<<<< HEAD
 	if gotBlock.Hash() != msg.GetGenesis().Hash() {
-=======
-	if gotBlock.Hash() != hotstuff.GetGenesis().Hash() {
->>>>>>> eb133bb1
 		t.Fatalf("message hash did not match")
 	}
 }