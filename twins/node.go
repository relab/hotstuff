--- conflicted
+++ resolved
@@ -144,12 +144,8 @@
 		node.config,
 		depsSecurity.Authority(),
 		node.leaderRotation,
-<<<<<<< HEAD
-		viewduration.NewFixed(100*time.Millisecond),
+		synchronizer.NewFixedDuration(500*time.Millisecond),
 		timeoutRules,
-=======
-		synchronizer.NewFixedDuration(500*time.Millisecond),
->>>>>>> d0f8b3e4
 		node.proposer,
 		node.voter,
 		node.viewStates,
