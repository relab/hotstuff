package twins

import (
	"context"
	"encoding/json"
	"fmt"
	"github.com/relab/hotstuff/msg"
	"reflect"
	"strings"
	"time"

	"github.com/relab/hotstuff"
	"github.com/relab/hotstuff/blockchain"
	"github.com/relab/hotstuff/consensus"
	"github.com/relab/hotstuff/crypto"
	"github.com/relab/hotstuff/crypto/ecdsa"
	"github.com/relab/hotstuff/crypto/keygen"
	"github.com/relab/hotstuff/logging"
	"github.com/relab/hotstuff/modules"
	"github.com/relab/hotstuff/synchronizer"
	"golang.org/x/exp/maps"
	"golang.org/x/exp/slices"
)

// NodeID is an ID that is unique to a node in the network.
// The ReplicaID is the ID that the node uses when taking part in the consensus protocol,
// while the NetworkID is used to distinguish nodes on the network.
type NodeID struct {
	ReplicaID hotstuff.ID
	NetworkID uint32
}

func (id NodeID) String() string {
	return fmt.Sprintf("r%dn%d", id.ReplicaID, id.NetworkID)
}

type node struct {
<<<<<<< HEAD
	id              NodeID
	modules         *consensus.Modules
	executedBlocks  []*msg.Block
	lastMessageView msg.View
	log             strings.Builder
=======
	id             NodeID
	mods           *modules.ConsensusCore
	executedBlocks []*hotstuff.Block
	effectiveView  hotstuff.View
	log            strings.Builder
}

type pendingMessage struct {
	message  any
	receiver uint32
>>>>>>> eb133bb1
}

// Network is a simulated network that supports twins.
type Network struct {
	nodes map[uint32]*node
	// Maps a replica ID to a replica and its twins.
	replicas map[hotstuff.ID][]*node
	// For each view (starting at 1), contains the list of partitions for that view.
	views []View

	// the message types to drop
	dropTypes map[reflect.Type]struct{}

	pendingMessages []pendingMessage

	logger logging.Logger
	// the destination of the logger
	log strings.Builder
}

// NewSimpleNetwork creates a simple network.
func NewSimpleNetwork() *Network {
	return &Network{
		nodes:     make(map[uint32]*node),
		replicas:  make(map[hotstuff.ID][]*node),
		dropTypes: make(map[reflect.Type]struct{}),
	}
}

// NewPartitionedNetwork creates a new Network with the specified partitions.
// partitions specifies the network partitions for each view.
func NewPartitionedNetwork(views []View, dropTypes ...any) *Network {
	n := &Network{
		nodes:     make(map[uint32]*node),
		replicas:  make(map[hotstuff.ID][]*node),
		views:     views,
		dropTypes: make(map[reflect.Type]struct{}),
	}
	n.logger = logging.NewWithDest(&n.log, "network")
	for _, t := range dropTypes {
		n.dropTypes[reflect.TypeOf(t)] = struct{}{}
	}
	return n
}

// GetNodeBuilder returns a consensus.ConsensusBuilder instance for a node in the network.
func (n *Network) GetNodeBuilder(id NodeID, pk hotstuff.PrivateKey) modules.ConsensusBuilder {
	node := node{
		id: id,
	}
	n.nodes[id.NetworkID] = &node
	n.replicas[id.ReplicaID] = append(n.replicas[id.ReplicaID], &node)
	builder := modules.NewConsensusBuilder(id.ReplicaID, pk)
	// register node as an anonymous module because that allows configuration to obtain it.
	builder.Register(&node)
	return builder
}

func (n *Network) createTwinsNodes(nodes []NodeID, scenario Scenario, consensusName string) error {
	cg := &commandGenerator{}
<<<<<<< HEAD
	keys := make(map[hotstuff.ID]msg.PrivateKey)
=======
>>>>>>> eb133bb1
	for _, nodeID := range nodes {

		var err error
		pk, err := keygen.GenerateECDSAPrivateKey()
		if err != nil {
			return err
		}

		builder := n.GetNodeBuilder(nodeID, pk)
		node := n.nodes[nodeID.NetworkID]

		consensusModule, ok := modules.GetModule[consensus.Rules](consensusName)
		if !ok {
			return fmt.Errorf("unknown consensus module: '%s'", consensusName)
		}
		builder.Register(
			blockchain.New(),
			consensus.New(consensusModule),
			consensus.NewVotingMachine(),
			crypto.NewCache(ecdsa.New(), 100),
			synchronizer.New(FixedTimeout(0)),
			logging.NewWithDest(&node.log, fmt.Sprintf("r%dn%d", nodeID.ReplicaID, nodeID.NetworkID)),
			// twins-specific:
			&configuration{network: n, node: node},
			leaderRotation(n.views),
			commandModule{commandGenerator: cg, node: node},
			&timeoutManager{network: n, node: node, timeout: 5},
		)
		builder.OptionsBuilder().SetShouldVerifyVotesSync()
		node.mods = builder.Build()
	}
	return nil
}

func (n *Network) run(ticks int) {
	// kick off the initial proposal(s)
	for _, node := range n.nodes {
		if node.mods.LeaderRotation().GetLeader(1) == node.id.ReplicaID {
			node.mods.Consensus().Propose(node.mods.Synchronizer().(*synchronizer.Synchronizer).SyncInfo())
		}
	}

<<<<<<< HEAD
	for view := msg.View(0); view <= msg.View(rounds); view++ {
		n.round(view)
	}
}

// round performs one round for each node
func (n *network) round(view msg.View) {
	n.logger.Infof("Starting round %d", view)

	for _, node := range n.nodes {
		// run each event loop as long as it has events
		for node.modules.EventLoop().Tick() {
		}
=======
	for tick := 0; tick < ticks; tick++ {
		n.tick()
	}
}

// tick performs one tick for each node
func (n *Network) tick() {
	for _, msg := range n.pendingMessages {
		n.nodes[msg.receiver].mods.EventLoop().AddEvent(msg.message)
>>>>>>> eb133bb1
	}
	n.pendingMessages = nil

	for _, node := range n.nodes {
		node.mods.EventLoop().AddEvent(tick{})
		// run each event loop as long as it has events
		for node.mods.EventLoop().Tick() {
		}
	}
}

// shouldDrop decides if the sender should drop the message, based on the current view of the sender and the
// partitions configured for that view.
func (n *Network) shouldDrop(sender, receiver uint32, message any) bool {
	node, ok := n.nodes[sender]
	if !ok {
		panic(fmt.Errorf("node matching sender id %d was not found", sender))
	}

	// Index into viewPartitions.
	i := -1
	if node.effectiveView > node.mods.Synchronizer().View() {
		i += int(node.effectiveView)
	} else {
		i += int(node.mods.Synchronizer().View())
	}

	if i < 0 {
		return false
	}

	// will default to dropping all messages from views that don't have any specified partitions.
	if i >= len(n.views) {
		return true
	}

	partitions := n.views[i].Partitions
	for _, partition := range partitions {
		if partition.Contains(sender) && partition.Contains(receiver) {
			return false
		}
	}

	_, ok = n.dropTypes[reflect.TypeOf(message)]

	return ok
}

// NewConfiguration returns a new Configuration module for this network.
func (n *Network) NewConfiguration() modules.Configuration {
	return &configuration{network: n}
}

type configuration struct {
	node      *node
	network   *Network
	subConfig hotstuff.IDSet
}

// alternative way to get a pointer to the node.
func (c *configuration) InitModule(mods *modules.ConsensusCore, _ *modules.OptionsBuilder) {
	if c.node == nil {
		mods.GetModuleByType(&c.node)
		c.node.mods = mods
	}
}

func (c *configuration) broadcastMessage(message any) {
	for id := range c.network.replicas {
		if id == c.node.id.ReplicaID {
			// do not send message to self or twin
			continue
		} else if c.subConfig == nil || c.subConfig.Contains(id) {
			c.sendMessage(id, message)
		}
	}
}

func (c *configuration) sendMessage(id hotstuff.ID, message any) {
	nodes, ok := c.network.replicas[id]
	if !ok {
		panic(fmt.Errorf("attempt to send message to replica %d, but this replica does not exist", id))
	}
	for _, node := range nodes {
		if c.shouldDrop(node.id, message) {
			c.network.logger.Infof("node %v -> node %v: DROP %T(%v)", c.node.id, node.id, message, message)
			continue
		}
		c.network.logger.Infof("node %v -> node %v: SEND %T(%v)", c.node.id, node.id, message, message)
		c.network.pendingMessages = append(
			c.network.pendingMessages,
			pendingMessage{
				receiver: uint32(node.id.NetworkID),
				message:  message,
			},
		)
	}
}

// shouldDrop checks if a message to the node identified by id should be dropped.
func (c *configuration) shouldDrop(id NodeID, message any) bool {
	// retrieve the drop config for this node.
	return c.network.shouldDrop(c.node.id.NetworkID, id.NetworkID, message)
}

// Replicas returns all of the replicas in the configuration.
func (c *configuration) Replicas() map[hotstuff.ID]modules.Replica {
	m := make(map[hotstuff.ID]modules.Replica)
	for id := range c.network.replicas {
		m[id] = &replica{
			config: c,
			id:     id,
		}
	}
	return m
}

// Replica returns a replica if present in the configuration.
func (c *configuration) Replica(id hotstuff.ID) (r modules.Replica, ok bool) {
	if _, ok = c.network.replicas[id]; ok {
		return &replica{
			config: c,
			id:     id,
		}, true
	}
	return nil, false
}

// SubConfig returns a subconfiguration containing the replicas specified in the ids slice.
func (c *configuration) SubConfig(ids []hotstuff.ID) (sub modules.Configuration, err error) {
	subConfig := hotstuff.NewIDSet()
	for _, id := range ids {
		subConfig.Add(id)
	}
	return &configuration{
		node:      c.node,
		network:   c.network,
		subConfig: subConfig,
	}, nil
}

// Len returns the number of replicas in the configuration.
func (c *configuration) Len() int {
	return len(c.network.replicas)
}

// QuorumSize returns the size of a quorum.
func (c *configuration) QuorumSize() int {
	return hotstuff.QuorumSize(c.Len())
}

// Propose sends the block to all replicas in the configuration.
<<<<<<< HEAD
func (c *configuration) Propose(proposal msg.ProposeMsg) {
=======
func (c *configuration) Propose(proposal hotstuff.ProposeMsg) {
>>>>>>> eb133bb1
	c.broadcastMessage(proposal)
}

// Timeout sends the timeout message to all replicas.
<<<<<<< HEAD
func (c *configuration) Timeout(toMsg msg.TimeoutMsg) {
	c.broadcastMessage(toMsg)
}

// Fetch requests a block from all the replicas in the configuration.
func (c *configuration) Fetch(_ context.Context, hash msg.Hash) (block *msg.Block, ok bool) {
=======
func (c *configuration) Timeout(msg hotstuff.TimeoutMsg) {
	c.broadcastMessage(msg)
}

// Fetch requests a block from all the replicas in the configuration.
func (c *configuration) Fetch(_ context.Context, hash hotstuff.Hash) (block *hotstuff.Block, ok bool) {
>>>>>>> eb133bb1
	for _, replica := range c.network.replicas {
		for _, node := range replica {
			if c.shouldDrop(node.id, hash) {
				continue
			}
			block, ok = node.mods.BlockChain().LocalGet(hash)
			if ok {
				return block, true
			}
		}
	}
	return nil, false
}

type replica struct {
	// pointer to the node that wants to contact this replica.
	config *configuration
	// id of the replica.
	id hotstuff.ID
}

// ID returns the replica's id.
func (r *replica) ID() hotstuff.ID {
	return r.config.network.replicas[r.id][0].id.ReplicaID
}

// PublicKey returns the replica's public key.
<<<<<<< HEAD
func (r *replica) PublicKey() msg.PublicKey {
	return r.config.network.replicas[r.id][0].modules.PrivateKey().Public()
}

// Vote sends the partial certificate to the other replica.
func (r *replica) Vote(cert msg.PartialCert) {
	r.config.sendMessage(r.id, msg.VoteMsg{
		ID:          r.config.node.modules.ID(),
=======
func (r *replica) PublicKey() hotstuff.PublicKey {
	return r.config.network.replicas[r.id][0].mods.PrivateKey().Public()
}

// Vote sends the partial certificate to the other replica.
func (r *replica) Vote(cert hotstuff.PartialCert) {
	r.config.sendMessage(r.id, hotstuff.VoteMsg{
		ID:          r.config.node.mods.ID(),
>>>>>>> eb133bb1
		PartialCert: cert,
	})
}

// NewView sends the quorum certificate to the other replica.
<<<<<<< HEAD
func (r *replica) NewView(si msg.SyncInfo) {
	r.config.sendMessage(r.id, msg.NewViewMsg{
		ID:       r.config.node.modules.ID(),
=======
func (r *replica) NewView(si hotstuff.SyncInfo) {
	r.config.sendMessage(r.id, hotstuff.NewViewMsg{
		ID:       r.config.node.mods.ID(),
>>>>>>> eb133bb1
		SyncInfo: si,
	})
}

func (r *replica) Metadata() map[string]string {
	return r.config.network.replicas[r.id][0].mods.Options().ConnectionMetadata()
}

// NodeSet is a set of network ids.
type NodeSet map[uint32]struct{}

// Add adds a NodeID to the set.
func (s NodeSet) Add(v uint32) {
	s[v] = struct{}{}
}

// Contains returns true if the set contains the NodeID, false otherwise.
func (s NodeSet) Contains(v uint32) bool {
	_, ok := s[v]
	return ok
}

// MarshalJSON returns a JSON representation of the node set.
func (s NodeSet) MarshalJSON() ([]byte, error) {
	ids := maps.Keys(s)
	slices.Sort(ids)
	return json.Marshal(ids)
}

// UnmarshalJSON restores the node set from JSON.
func (s *NodeSet) UnmarshalJSON(data []byte) error {
	if *s == nil {
		*s = make(NodeSet)
	}
	var nodes []uint32
	err := json.Unmarshal(data, &nodes)
	if err != nil {
		return err
	}
	for _, node := range nodes {
		s.Add(node)
	}
	return nil
}

type tick struct{}

type timeoutManager struct {
	mods      *modules.ConsensusCore
	node      *node
	network   *Network
	countdown int
	timeout   int
}

func (tm *timeoutManager) advance() {
	tm.countdown--
	if tm.countdown == 0 {
		view := tm.mods.Synchronizer().View()
		tm.mods.EventLoop().AddEvent(synchronizer.TimeoutEvent{View: view})
		tm.countdown = tm.timeout
		if tm.node.effectiveView <= view {
			tm.node.effectiveView = view + 1
			tm.network.logger.Infof("node %v effective view is %d due to timeout", tm.node.id, tm.node.effectiveView)
		}
	}
}

func (tm *timeoutManager) viewChange(event synchronizer.ViewChangeEvent) {
	tm.countdown = tm.timeout
	if event.Timeout {
		tm.network.logger.Infof("node %v entered view %d after timeout", tm.node.id, event.View)
	} else {
		tm.network.logger.Infof("node %v entered view %d after voting", tm.node.id, event.View)
	}
}

// InitModule gives the module a reference to the Modules object.
// It also allows the module to set module options using the OptionsBuilder.
func (tm *timeoutManager) InitModule(mods *modules.ConsensusCore, _ *modules.OptionsBuilder) {
	tm.mods = mods
	tm.mods.EventLoop().RegisterObserver(tick{}, func(event any) {
		tm.advance()
	})
	tm.mods.EventLoop().RegisterObserver(synchronizer.ViewChangeEvent{}, func(event any) {
		tm.viewChange(event.(synchronizer.ViewChangeEvent))
	})
}

// FixedTimeout returns an ExponentialTimeout with a max exponent of 0.
func FixedTimeout(timeout time.Duration) synchronizer.ViewDuration {
	return fixedDuration{timeout}
}

type fixedDuration struct {
	timeout time.Duration
}

func (d fixedDuration) Duration() time.Duration { return d.timeout }
func (d fixedDuration) ViewStarted()            {}
func (d fixedDuration) ViewSucceeded()          {}
func (d fixedDuration) ViewTimeout()            {}<|MERGE_RESOLUTION|>--- conflicted
+++ resolved
@@ -4,10 +4,11 @@
 	"context"
 	"encoding/json"
 	"fmt"
-	"github.com/relab/hotstuff/msg"
 	"reflect"
 	"strings"
 	"time"
+
+	"github.com/relab/hotstuff/msg"
 
 	"github.com/relab/hotstuff"
 	"github.com/relab/hotstuff/blockchain"
@@ -35,24 +36,16 @@
 }
 
 type node struct {
-<<<<<<< HEAD
-	id              NodeID
-	modules         *consensus.Modules
-	executedBlocks  []*msg.Block
-	lastMessageView msg.View
-	log             strings.Builder
-=======
 	id             NodeID
 	mods           *modules.ConsensusCore
-	executedBlocks []*hotstuff.Block
-	effectiveView  hotstuff.View
+	executedBlocks []*msg.Block
+	effectiveView  msg.View
 	log            strings.Builder
 }
 
 type pendingMessage struct {
 	message  any
 	receiver uint32
->>>>>>> eb133bb1
 }
 
 // Network is a simulated network that supports twins.
@@ -99,7 +92,7 @@
 }
 
 // GetNodeBuilder returns a consensus.ConsensusBuilder instance for a node in the network.
-func (n *Network) GetNodeBuilder(id NodeID, pk hotstuff.PrivateKey) modules.ConsensusBuilder {
+func (n *Network) GetNodeBuilder(id NodeID, pk msg.PrivateKey) modules.ConsensusBuilder {
 	node := node{
 		id: id,
 	}
@@ -113,10 +106,7 @@
 
 func (n *Network) createTwinsNodes(nodes []NodeID, scenario Scenario, consensusName string) error {
 	cg := &commandGenerator{}
-<<<<<<< HEAD
-	keys := make(map[hotstuff.ID]msg.PrivateKey)
-=======
->>>>>>> eb133bb1
+	//keys := make(map[hotstuff.ID]msg.PrivateKey)
 	for _, nodeID := range nodes {
 
 		var err error
@@ -159,21 +149,6 @@
 		}
 	}
 
-<<<<<<< HEAD
-	for view := msg.View(0); view <= msg.View(rounds); view++ {
-		n.round(view)
-	}
-}
-
-// round performs one round for each node
-func (n *network) round(view msg.View) {
-	n.logger.Infof("Starting round %d", view)
-
-	for _, node := range n.nodes {
-		// run each event loop as long as it has events
-		for node.modules.EventLoop().Tick() {
-		}
-=======
 	for tick := 0; tick < ticks; tick++ {
 		n.tick()
 	}
@@ -183,7 +158,6 @@
 func (n *Network) tick() {
 	for _, msg := range n.pendingMessages {
 		n.nodes[msg.receiver].mods.EventLoop().AddEvent(msg.message)
->>>>>>> eb133bb1
 	}
 	n.pendingMessages = nil
 
@@ -240,7 +214,7 @@
 type configuration struct {
 	node      *node
 	network   *Network
-	subConfig hotstuff.IDSet
+	subConfig msg.IDSet
 }
 
 // alternative way to get a pointer to the node.
@@ -314,7 +288,7 @@
 
 // SubConfig returns a subconfiguration containing the replicas specified in the ids slice.
 func (c *configuration) SubConfig(ids []hotstuff.ID) (sub modules.Configuration, err error) {
-	subConfig := hotstuff.NewIDSet()
+	subConfig := msg.NewIDSet()
 	for _, id := range ids {
 		subConfig.Add(id)
 	}
@@ -336,30 +310,17 @@
 }
 
 // Propose sends the block to all replicas in the configuration.
-<<<<<<< HEAD
 func (c *configuration) Propose(proposal msg.ProposeMsg) {
-=======
-func (c *configuration) Propose(proposal hotstuff.ProposeMsg) {
->>>>>>> eb133bb1
 	c.broadcastMessage(proposal)
 }
 
 // Timeout sends the timeout message to all replicas.
-<<<<<<< HEAD
 func (c *configuration) Timeout(toMsg msg.TimeoutMsg) {
 	c.broadcastMessage(toMsg)
 }
 
 // Fetch requests a block from all the replicas in the configuration.
 func (c *configuration) Fetch(_ context.Context, hash msg.Hash) (block *msg.Block, ok bool) {
-=======
-func (c *configuration) Timeout(msg hotstuff.TimeoutMsg) {
-	c.broadcastMessage(msg)
-}
-
-// Fetch requests a block from all the replicas in the configuration.
-func (c *configuration) Fetch(_ context.Context, hash hotstuff.Hash) (block *hotstuff.Block, ok bool) {
->>>>>>> eb133bb1
 	for _, replica := range c.network.replicas {
 		for _, node := range replica {
 			if c.shouldDrop(node.id, hash) {
@@ -387,39 +348,22 @@
 }
 
 // PublicKey returns the replica's public key.
-<<<<<<< HEAD
 func (r *replica) PublicKey() msg.PublicKey {
-	return r.config.network.replicas[r.id][0].modules.PrivateKey().Public()
+	return r.config.network.replicas[r.id][0].mods.PrivateKey().Public()
 }
 
 // Vote sends the partial certificate to the other replica.
 func (r *replica) Vote(cert msg.PartialCert) {
 	r.config.sendMessage(r.id, msg.VoteMsg{
-		ID:          r.config.node.modules.ID(),
-=======
-func (r *replica) PublicKey() hotstuff.PublicKey {
-	return r.config.network.replicas[r.id][0].mods.PrivateKey().Public()
-}
-
-// Vote sends the partial certificate to the other replica.
-func (r *replica) Vote(cert hotstuff.PartialCert) {
-	r.config.sendMessage(r.id, hotstuff.VoteMsg{
 		ID:          r.config.node.mods.ID(),
->>>>>>> eb133bb1
 		PartialCert: cert,
 	})
 }
 
 // NewView sends the quorum certificate to the other replica.
-<<<<<<< HEAD
 func (r *replica) NewView(si msg.SyncInfo) {
 	r.config.sendMessage(r.id, msg.NewViewMsg{
-		ID:       r.config.node.modules.ID(),
-=======
-func (r *replica) NewView(si hotstuff.SyncInfo) {
-	r.config.sendMessage(r.id, hotstuff.NewViewMsg{
 		ID:       r.config.node.mods.ID(),
->>>>>>> eb133bb1
 		SyncInfo: si,
 	})
 }
