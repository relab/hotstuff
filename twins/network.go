package twins

import (
	"context"
	"encoding/json"
	"fmt"
	"maps"
	"reflect"
	"slices"
	"strings"

	"github.com/relab/hotstuff"
	"github.com/relab/hotstuff/core/logging"
)

// NodeID is an ID that is unique to a node in the network.
// The ReplicaID is the ID that the node uses when taking part in the consensus protocol,
// while the NetworkID is used to distinguish nodes on the network.
type NodeID struct {
	ReplicaID hotstuff.ID
	NetworkID uint32
}

func (id NodeID) String() string {
	return fmt.Sprintf("r%dn%d", id.ReplicaID, id.NetworkID)
}

<<<<<<< HEAD
type node struct {
	config         *core.RuntimeConfig
	logger         logging.Logger
	sender         *emulatedSender
	blockchain     *blockchain.Blockchain
	commandCache   *clientpb.CommandCache
	voter          *consensus.Voter
	proposer       *consensus.Proposer
	eventLoop      *eventloop.EventLoop
	viewStates     *protocol.ViewStates
	leaderRotation modules.LeaderRotation
	synchronizer   *synchronizer.Synchronizer
	timeoutManager *timeoutManager

	id             NodeID
	executedBlocks []*hotstuff.Block
	effectiveView  hotstuff.View
	log            strings.Builder
}

func newNode(n *Network, nodeID NodeID, consensusName string) (*node, error) {
	cryptoName := ecdsa.ModuleName
	pk, err := keygen.GenerateECDSAPrivateKey()
	if err != nil {
		return nil, err
	}
	node := &node{
		id:           nodeID,
		config:       core.NewRuntimeConfig(nodeID.ReplicaID, pk, core.WithSyncVerification()),
		commandCache: clientpb.NewCommandCache(1),
	}
	node.logger = logging.NewWithDest(&node.log, fmt.Sprintf("r%dn%d", nodeID.ReplicaID, nodeID.NetworkID))
	node.eventLoop = eventloop.New(node.logger, 100)
	node.sender = &emulatedSender{
		node:      node,
		network:   n,
		subConfig: hotstuff.NewIDSet(),
	}
	depsSecurity, err := wiring.NewSecurity(
		node.eventLoop,
		node.logger,
		node.config,
		node.sender,
		cryptoName,
		cert.WithCache(100),
	)
	if err != nil {
		return nil, err
	}
	node.blockchain = depsSecurity.BlockChain()
	consensusRules, err := wiring.NewConsensusRules(node.logger, node.config, node.blockchain, consensusName)
	if err != nil {
		return nil, err
	}
	node.viewStates, err = protocol.NewViewStates(node.blockchain, depsSecurity.Authority())
	if err != nil {
		return nil, err
	}
	committer := consensus.NewCommitter(node.eventLoop, node.logger, node.blockchain, node.viewStates, consensusRules)
	node.leaderRotation = leaderRotation(n.views)
	votingMachine := votingmachine.New(
		node.logger,
		node.eventLoop,
		node.config,
		depsSecurity.BlockChain(),
		depsSecurity.Authority(),
		node.viewStates,
	)
	disAgg := clique.New(
		node.config,
		votingMachine,
		node.leaderRotation,
		node.sender,
	)
	node.voter = consensus.NewVoter(
		node.config,
		node.leaderRotation,
		consensusRules,
		disAgg,
		depsSecurity.Authority(),
		committer,
	)
	node.proposer = consensus.NewProposer(
		node.eventLoop,
		node.config,
		node.blockchain,
		consensusRules,
		disAgg,
		node.voter,
		node.commandCache,
		committer,
	)
	node.synchronizer = synchronizer.New(
		node.eventLoop,
		node.logger,
		node.config,
		depsSecurity.Authority(),
		node.leaderRotation,
		viewduration.NewFixed(100*time.Millisecond),
		node.proposer,
		node.voter,
		node.viewStates,
		node.sender,
	)
	node.timeoutManager = newTimeoutManager(n, node, node.eventLoop, node.viewStates)
	// necessary to count executed commands.
	node.eventLoop.RegisterHandler(hotstuff.CommitEvent{}, func(event any) {
		commit := event.(hotstuff.CommitEvent)
		node.executedBlocks = append(node.executedBlocks, commit.Block)
	})
	commandGenerator := &commandGenerator{}
	for range n.views {
		cmd := commandGenerator.next()
		node.commandCache.Add(cmd)
	}
	return node, nil
}

=======
>>>>>>> c34c38e9
type pendingMessage struct {
	message  any
	sender   uint32
	receiver uint32
}

func (pm pendingMessage) String() string {
	if pm.message == nil {
		return fmt.Sprintf("%d→%d", pm.sender, pm.receiver)
	}
	return fmt.Sprintf("%d→%d: %v", pm.sender, pm.receiver, pm.message)
}

// Network is a simulated network that supports twins.
type Network struct {
	nodes map[uint32]*node
	// Maps a replica ID to a replica and its twins.
	replicas map[hotstuff.ID][]*node
	// For each view (starting at 1), contains the list of partitions for that view.
	views []View

	// the message types to drop
	dropTypes map[reflect.Type]struct{}

	pendingMessages []pendingMessage

	logger logging.Logger
	// the destination of the logger
	log strings.Builder
	err error
}

// NewSimpleNetwork creates a simple network.
func NewSimpleNetwork(numNodes int) *Network {
	allNodesSet := make(NodeSet)
	for i := 1; i <= numNodes; i++ {
		allNodesSet.Add(uint32(i))
	}
	network := &Network{
		nodes:     make(map[uint32]*node),
		replicas:  make(map[hotstuff.ID][]*node),
		views:     []View{{Leader: 1, Partitions: []NodeSet{allNodesSet}}},
		dropTypes: make(map[reflect.Type]struct{}),
	}
	network.logger = logging.NewWithDest(&network.log, "network")
	return network
}

// NewPartitionedNetwork creates a new Network with the specified partitions.
// partitions specifies the network partitions for each view.
func NewPartitionedNetwork(views []View, dropTypes ...any) *Network {
	n := &Network{
		nodes:     make(map[uint32]*node),
		replicas:  make(map[hotstuff.ID][]*node),
		views:     views,
		dropTypes: make(map[reflect.Type]struct{}),
	}
	n.logger = logging.NewWithDest(&n.log, "network")
	for _, t := range dropTypes {
		n.dropTypes[reflect.TypeOf(t)] = struct{}{}
	}
	return n
}

func (n *Network) createTwinsNodes(nodes []NodeID, consensusName string) error {
	for _, nodeID := range nodes {
		node, err := newNode(n, nodeID, consensusName)
		if err != nil {
			return fmt.Errorf("failed to create node %v: %w", nodeID, err)
		}
		n.nodes[nodeID.NetworkID] = node
		n.replicas[nodeID.ReplicaID] = append(n.replicas[nodeID.ReplicaID], node)
	}
	// need to configure the replica info after all of them were set up
	for _, node := range n.nodes {
		config := node.config
		for _, otherNode := range n.nodes {
			if node.id.ReplicaID == otherNode.id.ReplicaID {
				continue
			}
			node.sender.subConfig = append(node.sender.subConfig, otherNode.id.ReplicaID)
			config.AddReplica(&hotstuff.ReplicaInfo{
				ID:     otherNode.config.ID(),
				PubKey: otherNode.config.PrivateKey().Public(),
			})
		}
	}
	return nil
}

func (n *Network) run(ticks int) {
	// kick off the initial proposal(s)
	for _, node := range n.nodes {
		if node.leaderRotation.GetLeader(1) == node.id.ReplicaID {
			s := node.viewStates
			proposal, err := node.proposer.CreateProposal(s.View(), s.HighQC(), s.SyncInfo())
			if err != nil {
				panic(err) // should not fail to create propose, unless command cache has a bug.
			}
			if err := node.proposer.Propose(&proposal); err != nil {
				n.logger.Info(err)
			}
		}
	}

	for tick := 0; tick < ticks; tick++ {
		n.logger.Debugf("new tick: %d", tick)
		n.tick()
		if n.err != nil {
			break
		}
	}
}

// tick adds pending messages to each node's event loop and subsequently performs one tick for each node,
// processing each pending message.
func (n *Network) tick() {
	for _, msg := range n.pendingMessages {
		n.nodes[msg.receiver].eventLoop.AddEvent(msg.message)
	}
	n.pendingMessages = nil

	for _, node := range n.nodes {
		node.eventLoop.AddEvent(tick{})
		// process all events in the node's event queue
		for node.eventLoop.Tick(context.Background()) { //revive:disable-line:empty-block
		}
	}
}

// shouldDrop decides if the sender should drop the message, based on the current view of the sender and the
// partitions configured for that view.
func (n *Network) shouldDrop(sender, receiver uint32, message any) bool {
	node, ok := n.nodes[sender]
	if !ok {
		panic(fmt.Errorf("node matching sender id %d was not found", sender))
	}

	// Index into viewPartitions.
	i := -1
	if node.effectiveView > node.viewStates.View() {
		i += int(node.effectiveView)
	} else {
		i += int(node.viewStates.View())
	}

	if i < 0 {
		return false
	}

	// will default to dropping all messages from views that don't have any specified partitions.
	if i >= len(n.views) {
		return true
	}

	partitions := n.views[i].Partitions
	for _, partition := range partitions {
		if partition.Contains(sender) && partition.Contains(receiver) {
			return false
		}
	}

	_, ok = n.dropTypes[reflect.TypeOf(message)]

	return ok
}

// NodeSet is a set of network ids.
type NodeSet map[uint32]struct{}

// Add adds a NodeID to the set.
func (s NodeSet) Add(v uint32) {
	s[v] = struct{}{}
}

// Contains returns true if the set contains the NodeID, false otherwise.
func (s NodeSet) Contains(v uint32) bool {
	_, ok := s[v]
	return ok
}

// MarshalJSON returns a JSON representation of the node set.
func (s NodeSet) MarshalJSON() ([]byte, error) {
	ids := slices.Sorted(maps.Keys(s))
	return json.Marshal(ids)
}

// UnmarshalJSON restores the node set from JSON.
func (s *NodeSet) UnmarshalJSON(data []byte) error {
	if *s == nil {
		*s = make(NodeSet)
	}
	var nodes []uint32
	err := json.Unmarshal(data, &nodes)
	if err != nil {
		return err
	}
	for _, node := range nodes {
		s.Add(node)
	}
	return nil
}

type tick struct{}<|MERGE_RESOLUTION|>--- conflicted
+++ resolved
@@ -25,127 +25,6 @@
 	return fmt.Sprintf("r%dn%d", id.ReplicaID, id.NetworkID)
 }
 
-<<<<<<< HEAD
-type node struct {
-	config         *core.RuntimeConfig
-	logger         logging.Logger
-	sender         *emulatedSender
-	blockchain     *blockchain.Blockchain
-	commandCache   *clientpb.CommandCache
-	voter          *consensus.Voter
-	proposer       *consensus.Proposer
-	eventLoop      *eventloop.EventLoop
-	viewStates     *protocol.ViewStates
-	leaderRotation modules.LeaderRotation
-	synchronizer   *synchronizer.Synchronizer
-	timeoutManager *timeoutManager
-
-	id             NodeID
-	executedBlocks []*hotstuff.Block
-	effectiveView  hotstuff.View
-	log            strings.Builder
-}
-
-func newNode(n *Network, nodeID NodeID, consensusName string) (*node, error) {
-	cryptoName := ecdsa.ModuleName
-	pk, err := keygen.GenerateECDSAPrivateKey()
-	if err != nil {
-		return nil, err
-	}
-	node := &node{
-		id:           nodeID,
-		config:       core.NewRuntimeConfig(nodeID.ReplicaID, pk, core.WithSyncVerification()),
-		commandCache: clientpb.NewCommandCache(1),
-	}
-	node.logger = logging.NewWithDest(&node.log, fmt.Sprintf("r%dn%d", nodeID.ReplicaID, nodeID.NetworkID))
-	node.eventLoop = eventloop.New(node.logger, 100)
-	node.sender = &emulatedSender{
-		node:      node,
-		network:   n,
-		subConfig: hotstuff.NewIDSet(),
-	}
-	depsSecurity, err := wiring.NewSecurity(
-		node.eventLoop,
-		node.logger,
-		node.config,
-		node.sender,
-		cryptoName,
-		cert.WithCache(100),
-	)
-	if err != nil {
-		return nil, err
-	}
-	node.blockchain = depsSecurity.BlockChain()
-	consensusRules, err := wiring.NewConsensusRules(node.logger, node.config, node.blockchain, consensusName)
-	if err != nil {
-		return nil, err
-	}
-	node.viewStates, err = protocol.NewViewStates(node.blockchain, depsSecurity.Authority())
-	if err != nil {
-		return nil, err
-	}
-	committer := consensus.NewCommitter(node.eventLoop, node.logger, node.blockchain, node.viewStates, consensusRules)
-	node.leaderRotation = leaderRotation(n.views)
-	votingMachine := votingmachine.New(
-		node.logger,
-		node.eventLoop,
-		node.config,
-		depsSecurity.BlockChain(),
-		depsSecurity.Authority(),
-		node.viewStates,
-	)
-	disAgg := clique.New(
-		node.config,
-		votingMachine,
-		node.leaderRotation,
-		node.sender,
-	)
-	node.voter = consensus.NewVoter(
-		node.config,
-		node.leaderRotation,
-		consensusRules,
-		disAgg,
-		depsSecurity.Authority(),
-		committer,
-	)
-	node.proposer = consensus.NewProposer(
-		node.eventLoop,
-		node.config,
-		node.blockchain,
-		consensusRules,
-		disAgg,
-		node.voter,
-		node.commandCache,
-		committer,
-	)
-	node.synchronizer = synchronizer.New(
-		node.eventLoop,
-		node.logger,
-		node.config,
-		depsSecurity.Authority(),
-		node.leaderRotation,
-		viewduration.NewFixed(100*time.Millisecond),
-		node.proposer,
-		node.voter,
-		node.viewStates,
-		node.sender,
-	)
-	node.timeoutManager = newTimeoutManager(n, node, node.eventLoop, node.viewStates)
-	// necessary to count executed commands.
-	node.eventLoop.RegisterHandler(hotstuff.CommitEvent{}, func(event any) {
-		commit := event.(hotstuff.CommitEvent)
-		node.executedBlocks = append(node.executedBlocks, commit.Block)
-	})
-	commandGenerator := &commandGenerator{}
-	for range n.views {
-		cmd := commandGenerator.next()
-		node.commandCache.Add(cmd)
-	}
-	return node, nil
-}
-
-=======
->>>>>>> c34c38e9
 type pendingMessage struct {
 	message  any
 	sender   uint32
